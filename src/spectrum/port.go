/*

Copyright (c) 2010 Andrea Fazzi

Permission is hereby granted, free of charge, to any person obtaining
a copy of this software and associated documentation files (the
"Software"), to deal in the Software without restriction, including
without limitation the rights to use, copy, modify, merge, publish,
distribute, sublicense, and/or sell copies of the Software, and to
permit persons to whom the Software is furnished to do so, subject to
the following conditions:

The above copyright notice and this permission notice shall be
included in all copies or substantial portions of the Software.

THE SOFTWARE IS PROVIDED "AS IS", WITHOUT WARRANTY OF ANY KIND,
EXPRESS OR IMPLIED, INCLUDING BUT NOT LIMITED TO THE WARRANTIES OF
MERCHANTABILITY, FITNESS FOR A PARTICULAR PURPOSE AND
NONINFRINGEMENT. IN NO EVENT SHALL THE AUTHORS OR COPYRIGHT HOLDERS BE
LIABLE FOR ANY CLAIM, DAMAGES OR OTHER LIABILITY, WHETHER IN AN ACTION
OF CONTRACT, TORT OR OTHERWISE, ARISING FROM, OUT OF OR IN CONNECTION
WITH THE SOFTWARE OR THE USE OR OTHER DEALINGS IN THE SOFTWARE.

*/

package spectrum


type PortAccessor interface {
<<<<<<< HEAD
=======
	frame_begin(borderColor byte)
	frame_releaseMemory()

	reset()

>>>>>>> cb3e523d
	readPort(address uint16) byte
	writePort(address uint16, b byte)
	contendPortPreio(address uint16)
	contendPortPostio(address uint16)
}

<<<<<<< HEAD
=======

>>>>>>> cb3e523d
type BorderEvent struct {
	// The moment when the border color was changed.
	// It is the number of T-states since the beginning of the frame.
	tstate uint

	// The new border color
	color byte

	// Previous event, if any.
	// Constraint: (tstate >= previous_orNil.tstate)
	previous_orNil *BorderEvent
}

type Ports struct {
<<<<<<< HEAD
	display      *Display
=======
	memory       MemoryAccessor
>>>>>>> cb3e523d
	keyboard     *Keyboard
	borderEvents *BorderEvent // Might be nil
	z80          *Z80
}

func NewPorts(display *Display, keyboard *Keyboard) *Ports {
	return &Ports{display, keyboard, nil, nil}
}

func (p *Ports) frame_begin(borderColor byte) {
	p.borderEvents = &BorderEvent{tstate: 0, color: borderColor, previous_orNil: nil}
}

func (p *Ports) frame_releaseMemory() {
	// Release memory
	p.borderEvents = nil
}

func (p *Ports) reset() {
	p.borderEvents = nil
}

func (p *Ports) readPort(address uint16) byte {
	var result byte = 0xff
	p.contendPortPreio(address)

	if (address & 0x0001) == 0x0000 {
		// Read keyboard
		var row uint
		for row = 0; row < 8; row++ {
			if (address & (1 << (uint16(row) + 8))) == 0 { // bit held low, so scan this row
				result &= p.keyboard.GetKeyState(row)
			}
		}
		return result
	} else if (address & 0x00e0) == 0x0000 {
		// Kempston joystick: treat this as attached but
		// unused (for the benefit of Manic Miner)
		return 0x00
	} else {
		return 0xff // Unassigned port
	}

	p.contendPortPostio(address)

	return result
}

func (p *Ports) writePort(address uint16, b byte) {
	p.contendPortPreio(address)

	if (address & 0x0001) == 0 {
		color := (b & 0x07)

		// Modify the border only if it really changed
		if p.display.getBorderColor() != color {
			p.display.setBorderColor(color)
			p.borderEvents = &BorderEvent{p.z80.tstates, color, p.borderEvents}
		}
	}

	p.contendPortPostio(address)
}

func (p *Ports) contend(time uint) {
	tstates_p := &p.z80.tstates
	*tstates_p += uint(delay_table[*tstates_p])
	*tstates_p += time
}

func (p *Ports) contendPortPreio(address uint16) {
	if (address & 0xc000) == 0x4000 {
		p.contend(1)
	} else {
		p.z80.tstates += 1
	}
}

func (p *Ports) contendPortPostio(address uint16) {
	if (address & 0x0001) == 1 {
		if (address & 0xc000) == 0x4000 {
			p.contend(1)
			p.contend(1)
			p.contend(1)
		} else {
			p.z80.tstates += 3
		}

	} else {
		p.contend(3)
	}
}<|MERGE_RESOLUTION|>--- conflicted
+++ resolved
@@ -27,24 +27,17 @@
 
 
 type PortAccessor interface {
-<<<<<<< HEAD
-=======
 	frame_begin(borderColor byte)
 	frame_releaseMemory()
 
 	reset()
 
->>>>>>> cb3e523d
 	readPort(address uint16) byte
 	writePort(address uint16, b byte)
 	contendPortPreio(address uint16)
 	contendPortPostio(address uint16)
 }
 
-<<<<<<< HEAD
-=======
-
->>>>>>> cb3e523d
 type BorderEvent struct {
 	// The moment when the border color was changed.
 	// It is the number of T-states since the beginning of the frame.
@@ -59,11 +52,7 @@
 }
 
 type Ports struct {
-<<<<<<< HEAD
-	display      *Display
-=======
 	memory       MemoryAccessor
->>>>>>> cb3e523d
 	keyboard     *Keyboard
 	borderEvents *BorderEvent // Might be nil
 	z80          *Z80
