package spectrum

import (
	"container/vector"
	"fmt"
	"sync"
	"time"
	"os/signal"
	"runtime"
)


// ===========
// Application
// ===========

type Application struct {
	exitApp       chan byte // If [this channel is closed] then [the whole application should terminate]
	HasTerminated chan byte // This channel is closed after the whole application has terminated

	// A vector of *EventLoop
	eventLoops vector.Vector

	terminationInProgress bool

	mutex sync.Mutex

	messageOutput MessageOutput

	Verbose bool

	CreationTime int64 // The time when this Application object was created, see time.Nanoseconds()
}

func NewApplication() *Application {
	app := &Application{
		exitApp:       make(chan byte),
		HasTerminated: make(chan byte),
		eventLoops:    vector.Vector{},
		CreationTime:  time.Nanoseconds(),
		messageOutput: &stdoutMessageOutput{},
	}

	go appGoroutine(app)

	return app
}

func appGoroutine(app *Application) {
	// Block until there is a request to exit the application
	<-app.exitApp

	var startTime int64
	if app.Verbose {
		startTime = time.Nanoseconds()
	}

	// Cycle until there are no EventLoop objects.
	// Usually, the body of this 'for' statement executes only once
	for {
		// Make a copy of the 'eventLoops' vector, then clear it
		app.mutex.Lock()
		eventLoops := app.eventLoops.Copy()
		app.eventLoops.Cut(0, app.eventLoops.Len())
		app.mutex.Unlock()

		// This is a procedure of two phases:
		//
		//	1. Pause all event loops (i.e: stop all tickers)
		//	2. Terminate all event loops
		//
		// The two phases are required because we have no idea what the relationship
		// among the event-loops might be. We are assuming the worst case scenario
		// in which the relationships among event-loops form a graph - in such a case
		// it is unclear whether an event-loop can be terminated without knowing
		// that all event-loops are paused.

		// Pause all event loops
		for _, x := range eventLoops {
			switch e := x.(type) {
			case *EventLoop:
				if app.Verbose {
					app.PrintfMsg("Sent pause message to %s", e.Name)
				}
				// Request the event-loop to pause, and wait until it actually pauses
				e.Pause <- 0
				<-e.Pause
				if app.Verbose {
					app.PrintfMsg("%s is now paused", e.Name)
				}
			}
		}

		// Terminate all event loops
		for _, x := range eventLoops {
			switch e := x.(type) {
			case *EventLoop:
				if app.Verbose {
					app.PrintfMsg("Send terminate message to %s", e.Name)
				}
				// Request the event-loop to terminate, and wait until it actually terminates
				e.Terminate <- 0
				<-e.Terminate
				if app.Verbose {
					app.PrintfMsg("%s was terminated", e.Name)
				}
			}
		}

		app.mutex.Lock()
		if app.eventLoops.Len() == 0 {
			app.mutex.Unlock()
			break
		} else {
			// Some new EventLoops were created while we were pausing&terminating the known ones
			app.mutex.Unlock()
		}
	}

	if app.Verbose {
		endTime := time.Nanoseconds()
		app.PrintfMsg("application shutdown completed after %f milliseconds", float64(endTime-startTime)/1e6)
		app.PrintfMsg("application has terminated")
	}

	close(app.HasTerminated)

	app.mutex.Lock()
	app.terminationInProgress = false
	app.mutex.Unlock()
}

func (app *Application) addEventLoop(e *EventLoop) {
	app.mutex.Lock()
	app.eventLoops.Push(e)
	app.mutex.Unlock()
}

func (app *Application) RequestExit() {
	app.mutex.Lock()
	{
		if app.terminationInProgress {
			app.mutex.Unlock()
			return
		}
		app.terminationInProgress = true
	}
	app.mutex.Unlock()

	close(app.exitApp)
}

func (app *Application) TerminationInProgress() bool {
	app.mutex.Lock()
	a := app.terminationInProgress
	app.mutex.Unlock()
	return a
}

// Get the current MessageOutput
func (app *Application) GetMessageOutput() MessageOutput {
	return app.messageOutput
}

// Replaces the MessageOutput, and returns the previous MessageOutput
func (app *Application) SetMessageOutput(out MessageOutput) MessageOutput {
	var prev MessageOutput
	app.mutex.Lock()
	{
		prev = app.messageOutput
		app.messageOutput = out
	}
	app.mutex.Unlock()

	return prev
}

func (app *Application) PrintfMsg(format string, a ...interface{}) {
	app.mutex.Lock()
	out := app.messageOutput
	app.mutex.Unlock()

	out.PrintfMsg(format, a...)
}


// =========
// EventLoop
// =========

type EventLoop struct {
	// The application to which this EventLoop belongs, or nil if
	// this EventLoop was deleted before the whole application
	// terminated.
	app       *Application
	app_mutex sync.RWMutex

	// A symbolic name associated to the EventLoop (useful for
	// debugging).
	Name string

	// If [this channel receives a value] then [this event-loop
	// should pause].  As a response, after this event-loop
	// actually pauses, a value will appear on this channel.
	Pause chan byte

	// Constraint: A value can be sent to this channel only after
	// this event-loop has been paused.
	//
	// If [this channel receives a value] then [this event-loop
	// should terminate].  As a response, after this event-loop
	// actually terminates, a value will appear on this channel.
	Terminate chan byte
}

func (app *Application) NewEventLoop() *EventLoop {
	if closed(app.exitApp) {
		panic("cannot create a new event-loop because the application has been terminated")
	}

	// By default fill the event name with the caller name.
	pc, _, _, _ := runtime.Caller(1)
	name := runtime.FuncForPC(pc).Name()

	e := &EventLoop{app: app, Name: name, Pause: make(chan byte), Terminate: make(chan byte)}
	app.addEventLoop(e)
	return e
}

func (e *EventLoop) App() *Application {
	e.app_mutex.RLock()
	app := e.app
	e.app_mutex.RUnlock()
	return app
}

// Unregister the EventLoop from the Application
func (e *EventLoop) Delete() {
	e.app_mutex.RLock()
	app := e.app
	e.app_mutex.RUnlock()

	app.mutex.Lock()
	{
		if app.terminationInProgress {
			// Nothing to do here - the EventLoop 'e' will be removed in function 'appGoroutine'
			app.mutex.Unlock()
			return
		}

		found := false
		{
			for i := 0; i < app.eventLoops.Len(); {
				if app.eventLoops.At(i).(*EventLoop) == e {
					// Remove the i-th element
					app.eventLoops.Swap(i, app.eventLoops.Len()-1)
					app.eventLoops.Delete(app.eventLoops.Len() - 1)
					found = true
					break
				} else {
					i++
				}
			}
		}
		if !found {
			panic("no such event-loop")
		}
	}
	app.mutex.Unlock()

	go func() {
		// Request the event-loop to pause, and wait until it actually pauses
		e.Pause <- 0
		<-e.Pause

		// Request the event-loop to terminate, and wait until it actually terminates
		e.Terminate <- 0
		<-e.Terminate

		e.app_mutex.Lock()
		e.app = nil
		e.app_mutex.Unlock()
	}()
}


// =============
// MessageOutput
// =============

type MessageOutput interface {
	// Prints a single-line message.
	// If the format string does not end with the new-line character,
	// the new-line character is appended automatically.
	PrintfMsg(format string, a ...interface{})
}

type stdoutMessageOutput struct {
	mutex sync.Mutex
}

func (out *stdoutMessageOutput) PrintfMsg(format string, a ...interface{}) {
	out.mutex.Lock()
	{
		fmt.Printf(format, a...)

		appendNewLine := false
		if (len(format) == 0) || (format[len(format)-1] != '\n') {
			appendNewLine = true
		}

		if appendNewLine {
			fmt.Println()
		}
	}
	out.mutex.Unlock()
}


// ==============
// Misc functions
// ==============

func Drain(ticker *time.Ticker) {
<<<<<<< HEAD
	var haveMessage bool
	select {
	case <-ticker.C:
		haveMessage = true
	default:
		haveMessage = false
	}
	for haveMessage {
		select {
		case <-ticker.C:
			haveMessage = true
		default:
			haveMessage = false
=======
loop:
	for {
		select {
		case <-ticker.C:
		default:
			break loop
>>>>>>> ed53b196
		}
	}
}


// ======================
// (Unix) signal handling
// ======================

type SignalHandler interface {
	// Function to be called upon receiving an os.Signal.
	//
	// A single signal is passed to all installed signal handlers.
	// The [order in which this function is called in respect to other handlers] is unspecified.
	HandleSignal(signal signal.Signal)
}

// Actually, this is a set
var signalHandlers map[SignalHandler]byte = make(map[SignalHandler]byte)

var signalHandlers_mutex sync.Mutex

// Installs the specified handler.
// Trying to re-install an already installed handler is effectively a NOOP.
func InstallSignalHandler(handler SignalHandler) {
	signalHandlers_mutex.Lock()
	signalHandlers[handler] = 0, true
	signalHandlers_mutex.Unlock()
}

// Uninstalls the specified handler.
// Trying to uninstall an non-existent handler is effectively a NOOP.
func UninstallSignalHandler(handler SignalHandler) {
	signalHandlers_mutex.Lock()
	signalHandlers[handler] = 0, false
	signalHandlers_mutex.Unlock()
}

func init() {
	go func() {
		for {
			signal := <-signal.Incoming

			signalHandlers_mutex.Lock()
			handlers_copy := make([]SignalHandler, len(signalHandlers))
			{
				i := 0
				for handler, _ := range signalHandlers {
					handlers_copy[i] = handler
					i++
				}
			}
			signalHandlers_mutex.Unlock()

			for _, handler := range handlers_copy {
				handler.HandleSignal(signal)
			}
		}
	}()
}<|MERGE_RESOLUTION|>--- conflicted
+++ resolved
@@ -322,28 +322,12 @@
 // ==============
 
 func Drain(ticker *time.Ticker) {
-<<<<<<< HEAD
-	var haveMessage bool
-	select {
-	case <-ticker.C:
-		haveMessage = true
-	default:
-		haveMessage = false
-	}
-	for haveMessage {
-		select {
-		case <-ticker.C:
-			haveMessage = true
-		default:
-			haveMessage = false
-=======
 loop:
 	for {
 		select {
 		case <-ticker.C:
 		default:
 			break loop
->>>>>>> ed53b196
 		}
 	}
 }
