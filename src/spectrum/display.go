/*

Copyright (c) 2010 Andrea Fazzi

Permission is hereby granted, free of charge, to any person obtaining
a copy of this software and associated documentation files (the
"Software"), to deal in the Software without restriction, including
without limitation the rights to use, copy, modify, merge, publish,
distribute, sublicense, and/or sell copies of the Software, and to
permit persons to whom the Software is furnished to do so, subject to
the following conditions:

The above copyright notice and this permission notice shall be
included in all copies or substantial portions of the Software.

THE SOFTWARE IS PROVIDED "AS IS", WITHOUT WARRANTY OF ANY KIND,
EXPRESS OR IMPLIED, INCLUDING BUT NOT LIMITED TO THE WARRANTIES OF
MERCHANTABILITY, FITNESS FOR A PARTICULAR PURPOSE AND
NONINFRINGEMENT. IN NO EVENT SHALL THE AUTHORS OR COPYRIGHT HOLDERS BE
LIABLE FOR ANY CLAIM, DAMAGES OR OTHER LIABILITY, WHETHER IN AN ACTION
OF CONTRACT, TORT OR OTHERWISE, ARISING FROM, OUT OF OR IN CONNECTION
WITH THE SOFTWARE OR THE USE OR OTHER DEALINGS IN THE SOFTWARE.

*/

package spectrum

const (
	ScreenWidth  = 256
	ScreenHeight = 192

	ScreenWidth_Attr  = ScreenWidth / 8  // =32
	ScreenHeight_Attr = ScreenHeight / 8 // =24

	ScreenBorderX = 32
	ScreenBorderY = 24

	// Screen dimensions, including the border
	TotalScreenWidth  = ScreenWidth + ScreenBorderX*2
	TotalScreenHeight = ScreenHeight + ScreenBorderY*2
)

// Spectrum 48k video timings
const (
	TSTATES_PER_PIXEL = 2

	// Horizontal
	LINE_SCREEN       = ScreenWidth/TSTATES_PER_PIXEL	// 128 T states of screen
	LINE_RIGHT_BORDER = 24		// 24 T states of right border
	LINE_RETRACE      = 48		// 48 T states of horizontal retrace
	LINE_LEFT_BORDER  = 24		// 24 T states of left border
	
	TSTATES_PER_LINE  = (LINE_RIGHT_BORDER + LINE_SCREEN + LINE_LEFT_BORDER + LINE_RETRACE)	// 224 T states
	
	FIRST_SCREEN_BYTE = 14336	// T states before the first byte of the screen (16384) is displayed
	
	// Vertical
	LINES_TOP         = 64
	LINES_SCREEN      = ScreenHeight
	LINES_BOTTOM      = 56
	BORDER_TOP        = ScreenBorderY
	BORDER_BOTTOM     = ScreenBorderY
	
	// The T-state which corresponds to pixel (0,0) on the (SDL) surface.
	// That pixel belongs to the border.
	DISPLAY_START     = ( FIRST_SCREEN_BYTE - TSTATES_PER_LINE*BORDER_TOP - ScreenBorderX/TSTATES_PER_PIXEL )
)



type RGBA struct {
	R, G, B, A byte
}

<<<<<<< HEAD
var palette [16]RGBA = [16]RGBA{
	RGBA{0, 0, 0, 255},
	RGBA{0, 0, 192, 255},
	RGBA{192, 0, 0, 255},
	RGBA{192, 0, 192, 255},
	RGBA{0, 192, 0, 255},
	RGBA{0, 192, 192, 255},
	RGBA{192, 192, 0, 255},
	RGBA{192, 192, 192, 255},
	RGBA{0, 0, 0, 255},
	RGBA{0, 0, 255, 255},
	RGBA{255, 0, 0, 255},
	RGBA{255, 0, 255, 255},
	RGBA{0, 255, 0, 255},
	RGBA{0, 255, 255, 255},
	RGBA{255, 255, 0, 255},
	RGBA{255, 255, 255, 255}}

=======
>>>>>>> 5d35e010
func (color RGBA) value32() uint32 {
	return (uint32(color.A) << 24) | (uint32(color.R) << 16) | (uint32(color.G) << 8) | uint32(color.B)
}

<<<<<<< HEAD
type PaperInk [2]RGBA

func equals(a, b PaperInk) bool {
	return (a[0].R == b[0].R) &&
		(a[0].G == b[0].G) &&
		(a[0].B == b[0].B) &&
		(a[0].A == b[0].A) &&
		(a[1].R == b[1].R) &&
		(a[1].G == b[1].G) &&
		(a[1].B == b[1].B) &&
		(a[1].A == b[1].A)
}
=======
var palette [16]uint32 = [16]uint32{
	RGBA{0  , 0  , 0  , 255}.value32(),
	RGBA{0  , 0  , 192, 255}.value32(),
	RGBA{192, 0  , 0  , 255}.value32(),
	RGBA{192, 0  , 192, 255}.value32(),
	RGBA{0  , 192, 0  , 255}.value32(),
	RGBA{0  , 192, 192, 255}.value32(),
	RGBA{192, 192, 0  , 255}.value32(),
	RGBA{192, 192, 192, 255}.value32(),
	RGBA{0  , 0  , 0  , 255}.value32(),
	RGBA{0  , 0  , 255, 255}.value32(),
	RGBA{255, 0  , 0  , 255}.value32(),
	RGBA{255, 0  , 255, 255}.value32(),
	RGBA{0  , 255, 0  , 255}.value32(),
	RGBA{0  , 255, 255, 255}.value32(),
	RGBA{255, 255, 0  , 255}.value32(),
	RGBA{255, 255, 255, 255}.value32()}
>>>>>>> 5d35e010

type Display struct {
	// Shared VRAM
	memory []byte

	flashFrame  byte
	borderColor RGBA
}

type DisplayData struct {
	borderColor  RGBA
	borderEvents *BorderEvent // Might be nil
	flash        bool

	bitmap [ScreenWidth / 8 * ScreenHeight]byte
	attr   [ScreenWidth_Attr * ScreenHeight_Attr]PaperInk
}

type DisplayReceiver interface {
	getDisplayDataCh() chan *DisplayData
}

func NewDisplay(systemMemory []byte) *Display {
	return &Display{memory: systemMemory[0x4000:0x5b00]}
}

func (display *Display) getBorderColor() RGBA      { return display.borderColor }
func (display *Display) setBorderColor(color RGBA) { display.borderColor = color }

func (display *Display) prepare() *DisplayData {

	var decodedDisplay DisplayData

	display.flashFrame = (display.flashFrame + 1) & 0x1f

	// screen.bitmap
	for ofs := 0; ofs < ScreenWidth/8*ScreenHeight; ofs++ {
		decodedDisplay.bitmap[ofs] = display.memory[ofs]
	}

	// screen.flash
	flash := (display.flashFrame&0x10 != 0)
	decodedDisplay.flash = flash

	// screen.attr
	for attr_ofs := 0; attr_ofs < ScreenWidth_Attr*ScreenHeight_Attr; attr_ofs++ {
		attr := display.memory[6144+attr_ofs]

		var ink RGBA
		var paper RGBA

		if flash && ((attr & 0x80) != 0) {
			/* invert flashing attributes */
			ink = palette[(attr&0x78)>>3]
			paper = palette[((attr&0x40)>>3)|(attr&0x07)]
		} else {
			ink = palette[((attr&0x40)>>3)|(attr&0x07)]
			paper = palette[(attr&0x78)>>3]

		}

		decodedDisplay.attr[attr_ofs] = PaperInk{paper, ink}
	}

	decodedDisplay.borderColor = display.getBorderColor()

	return &decodedDisplay

}

func (display *Display) send(displayReceiver DisplayReceiver, borderEvents *BorderEvent) {

	displayData := display.prepare()

	// screen.borderEvents
	if (borderEvents != nil) && (borderEvents.previous_orNil == nil) {
		// Only the one event which was added there at the start of the frame - ignore it
		displayData.borderEvents = nil
	} else {
		displayData.borderEvents = borderEvents
	}

	displayReceiver.getDisplayDataCh() <- displayData

}<|MERGE_RESOLUTION|>--- conflicted
+++ resolved
@@ -45,118 +45,94 @@
 	TSTATES_PER_PIXEL = 2
 
 	// Horizontal
-	LINE_SCREEN       = ScreenWidth/TSTATES_PER_PIXEL	// 128 T states of screen
-	LINE_RIGHT_BORDER = 24		// 24 T states of right border
-	LINE_RETRACE      = 48		// 48 T states of horizontal retrace
-	LINE_LEFT_BORDER  = 24		// 24 T states of left border
-	
-	TSTATES_PER_LINE  = (LINE_RIGHT_BORDER + LINE_SCREEN + LINE_LEFT_BORDER + LINE_RETRACE)	// 224 T states
-	
-	FIRST_SCREEN_BYTE = 14336	// T states before the first byte of the screen (16384) is displayed
-	
+	LINE_SCREEN       = ScreenWidth / TSTATES_PER_PIXEL // 128 T states of screen
+	LINE_RIGHT_BORDER = 24                              // 24 T states of right border
+	LINE_RETRACE      = 48                              // 48 T states of horizontal retrace
+	LINE_LEFT_BORDER  = 24                              // 24 T states of left border
+
+	TSTATES_PER_LINE = (LINE_RIGHT_BORDER + LINE_SCREEN + LINE_LEFT_BORDER + LINE_RETRACE) // 224 T states
+
+	FIRST_SCREEN_BYTE = 14336 // T states before the first byte of the screen (16384) is displayed
+
 	// Vertical
-	LINES_TOP         = 64
-	LINES_SCREEN      = ScreenHeight
-	LINES_BOTTOM      = 56
-	BORDER_TOP        = ScreenBorderY
-	BORDER_BOTTOM     = ScreenBorderY
-	
+	LINES_TOP     = 64
+	LINES_SCREEN  = ScreenHeight
+	LINES_BOTTOM  = 56
+	BORDER_TOP    = ScreenBorderY
+	BORDER_BOTTOM = ScreenBorderY
+
 	// The T-state which corresponds to pixel (0,0) on the (SDL) surface.
 	// That pixel belongs to the border.
-	DISPLAY_START     = ( FIRST_SCREEN_BYTE - TSTATES_PER_LINE*BORDER_TOP - ScreenBorderX/TSTATES_PER_PIXEL )
+	DISPLAY_START = (FIRST_SCREEN_BYTE - TSTATES_PER_LINE*BORDER_TOP - ScreenBorderX/TSTATES_PER_PIXEL)
 )
-
-
 
 type RGBA struct {
 	R, G, B, A byte
 }
 
-<<<<<<< HEAD
-var palette [16]RGBA = [16]RGBA{
-	RGBA{0, 0, 0, 255},
-	RGBA{0, 0, 192, 255},
-	RGBA{192, 0, 0, 255},
-	RGBA{192, 0, 192, 255},
-	RGBA{0, 192, 0, 255},
-	RGBA{0, 192, 192, 255},
-	RGBA{192, 192, 0, 255},
-	RGBA{192, 192, 192, 255},
-	RGBA{0, 0, 0, 255},
-	RGBA{0, 0, 255, 255},
-	RGBA{255, 0, 0, 255},
-	RGBA{255, 0, 255, 255},
-	RGBA{0, 255, 0, 255},
-	RGBA{0, 255, 255, 255},
-	RGBA{255, 255, 0, 255},
-	RGBA{255, 255, 255, 255}}
-
-=======
->>>>>>> 5d35e010
 func (color RGBA) value32() uint32 {
 	return (uint32(color.A) << 24) | (uint32(color.R) << 16) | (uint32(color.G) << 8) | uint32(color.B)
 }
 
-<<<<<<< HEAD
-type PaperInk [2]RGBA
+var palette [16]uint32 = [16]uint32{
+	RGBA{0, 0, 0, 255}.value32(),
+	RGBA{0, 0, 192, 255}.value32(),
+	RGBA{192, 0, 0, 255}.value32(),
+	RGBA{192, 0, 192, 255}.value32(),
+	RGBA{0, 192, 0, 255}.value32(),
+	RGBA{0, 192, 192, 255}.value32(),
+	RGBA{192, 192, 0, 255}.value32(),
+	RGBA{192, 192, 192, 255}.value32(),
+	RGBA{0, 0, 0, 255}.value32(),
+	RGBA{0, 0, 255, 255}.value32(),
+	RGBA{255, 0, 0, 255}.value32(),
+	RGBA{255, 0, 255, 255}.value32(),
+	RGBA{0, 255, 0, 255}.value32(),
+	RGBA{0, 255, 255, 255}.value32(),
+	RGBA{255, 255, 0, 255}.value32(),
+	RGBA{255, 255, 255, 255}.value32(),
+}
+
+type PaperInk [2]byte
 
 func equals(a, b PaperInk) bool {
-	return (a[0].R == b[0].R) &&
-		(a[0].G == b[0].G) &&
-		(a[0].B == b[0].B) &&
-		(a[0].A == b[0].A) &&
-		(a[1].R == b[1].R) &&
-		(a[1].G == b[1].G) &&
-		(a[1].B == b[1].B) &&
-		(a[1].A == b[1].A)
+	return (a[0] == b[0]) && (a[1] == b[1])
 }
-=======
-var palette [16]uint32 = [16]uint32{
-	RGBA{0  , 0  , 0  , 255}.value32(),
-	RGBA{0  , 0  , 192, 255}.value32(),
-	RGBA{192, 0  , 0  , 255}.value32(),
-	RGBA{192, 0  , 192, 255}.value32(),
-	RGBA{0  , 192, 0  , 255}.value32(),
-	RGBA{0  , 192, 192, 255}.value32(),
-	RGBA{192, 192, 0  , 255}.value32(),
-	RGBA{192, 192, 192, 255}.value32(),
-	RGBA{0  , 0  , 0  , 255}.value32(),
-	RGBA{0  , 0  , 255, 255}.value32(),
-	RGBA{255, 0  , 0  , 255}.value32(),
-	RGBA{255, 0  , 255, 255}.value32(),
-	RGBA{0  , 255, 0  , 255}.value32(),
-	RGBA{0  , 255, 255, 255}.value32(),
-	RGBA{255, 255, 0  , 255}.value32(),
-	RGBA{255, 255, 255, 255}.value32()}
->>>>>>> 5d35e010
 
 type Display struct {
-	// Shared VRAM
-	memory []byte
+	systemMemory MemoryAccessor
 
-	flashFrame  byte
-	borderColor RGBA
+	// Portion of system memory used by the display
+	vram []byte
+
+	flashFrame, borderColor byte
 }
 
 type DisplayData struct {
-	borderColor  RGBA
+	borderColor  byte
 	borderEvents *BorderEvent // Might be nil
 	flash        bool
 
 	bitmap [ScreenWidth / 8 * ScreenHeight]byte
 	attr   [ScreenWidth_Attr * ScreenHeight_Attr]PaperInk
+
+	// The 8x8 rectangular region was modified, either the bitmap
+	// or the attr
+	dirty []bool
 }
 
 type DisplayReceiver interface {
 	getDisplayDataCh() chan *DisplayData
 }
 
-func NewDisplay(systemMemory []byte) *Display {
-	return &Display{memory: systemMemory[0x4000:0x5b00]}
+func NewDisplay(systemMemory MemoryAccessor) *Display {
+	display := &Display{systemMemory: systemMemory}
+	display.vram = systemMemory.Data()[0x4000:0x5b00]
+	return display
 }
 
-func (display *Display) getBorderColor() RGBA      { return display.borderColor }
-func (display *Display) setBorderColor(color RGBA) { display.borderColor = color }
+func (display *Display) getBorderColor() byte      { return display.borderColor }
+func (display *Display) setBorderColor(color byte) { display.borderColor = color }
 
 func (display *Display) prepare() *DisplayData {
 
@@ -166,7 +142,7 @@
 
 	// screen.bitmap
 	for ofs := 0; ofs < ScreenWidth/8*ScreenHeight; ofs++ {
-		decodedDisplay.bitmap[ofs] = display.memory[ofs]
+		decodedDisplay.bitmap[ofs] = display.vram[ofs]
 	}
 
 	// screen.flash
@@ -175,23 +151,25 @@
 
 	// screen.attr
 	for attr_ofs := 0; attr_ofs < ScreenWidth_Attr*ScreenHeight_Attr; attr_ofs++ {
-		attr := display.memory[6144+attr_ofs]
+		attr := display.vram[6144+attr_ofs]
 
-		var ink RGBA
-		var paper RGBA
+		var ink, paper byte
 
 		if flash && ((attr & 0x80) != 0) {
 			/* invert flashing attributes */
-			ink = palette[(attr&0x78)>>3]
-			paper = palette[((attr&0x40)>>3)|(attr&0x07)]
+			ink = (attr & 0x78) >> 3
+			paper = ((attr & 0x40) >> 3) | (attr & 0x07)
 		} else {
-			ink = palette[((attr&0x40)>>3)|(attr&0x07)]
-			paper = palette[(attr&0x78)>>3]
+			ink = ((attr & 0x40) >> 3) | (attr & 0x07)
+			paper = (attr & 0x78) >> 3
 
 		}
 
 		decodedDisplay.attr[attr_ofs] = PaperInk{paper, ink}
 	}
+
+	// screen.dirty
+	decodedDisplay.dirty = display.systemMemory.getDirtyScreen()
 
 	decodedDisplay.borderColor = display.getBorderColor()
 
