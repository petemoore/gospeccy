--- conflicted
+++ resolved
@@ -187,11 +187,8 @@
 		}
 
 		// Fill screen.bitmap & screen.attr, but only the dirty regions.
-<<<<<<< HEAD
+
 		var memory_data = ula.memory.Data()
-=======
-		var memory_data []byte = ula.memory.Data()
->>>>>>> 9061e783
 		ula_bitmap := &ula.bitmap
 		ula_attr := &ula.attr
 		screen_dirty := &screen.Dirty
