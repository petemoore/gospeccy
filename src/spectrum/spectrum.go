--- conflicted
+++ resolved
@@ -25,8 +25,8 @@
 	memory := NewMemory()
 	keyboard := NewKeyboard()
 
-	// The display shares system memory
-	display := NewDisplay(&memory.data)
+	// A portion of system memory is used by the display
+	display := NewDisplay(memory)
 
 	ports := NewPorts(display, keyboard)
 	z80 := NewZ80(memory, ports)
@@ -70,13 +70,9 @@
 }
 
 func (speccy *Spectrum48k) RenderFrame() {
-<<<<<<< HEAD
 	speccy.Ports.frame_begin(speccy.Display.getBorderColor())
-=======
-	speccy.Ports.frame_begin(speccy.Memory.getBorder())
 	speccy.Memory.frame_begin()
 	speccy.interrupt()
->>>>>>> e87b8156
 	speccy.doOpcodes()
 	if speccy.displayReceiver != nil {
 		speccy.Display.send(speccy.displayReceiver, speccy.Ports.borderEvents)
