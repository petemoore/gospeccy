/*

Copyright (c) 2010 Andrea Fazzi

Permission is hereby granted, free of charge, to any person obtaining
a copy of this software and associated documentation files (the
"Software"), to deal in the Software without restriction, including
without limitation the rights to use, copy, modify, merge, publish,
distribute, sublicense, and/or sell copies of the Software, and to
permit persons to whom the Software is furnished to do so, subject to
the following conditions:

The above copyright notice and this permission notice shall be
included in all copies or substantial portions of the Software.

THE SOFTWARE IS PROVIDED "AS IS", WITHOUT WARRANTY OF ANY KIND,
EXPRESS OR IMPLIED, INCLUDING BUT NOT LIMITED TO THE WARRANTIES OF
MERCHANTABILITY, FITNESS FOR A PARTICULAR PURPOSE AND
NONINFRINGEMENT. IN NO EVENT SHALL THE AUTHORS OR COPYRIGHT HOLDERS BE
LIABLE FOR ANY CLAIM, DAMAGES OR OTHER LIABILITY, WHETHER IN AN ACTION
OF CONTRACT, TORT OR OTHERWISE, ARISING FROM, OUT OF OR IN CONNECTION
WITH THE SOFTWARE OR THE USE OR OTHER DEALINGS IN THE SOFTWARE.

*/

package spectrum

import (
	"io/ioutil"
	"fmt"
	"os"
)

/* The flags */

const FLAG_C = 0x01
const FLAG_N = 0x02
const FLAG_P = 0x04
const FLAG_V = FLAG_P
const FLAG_3 = 0x08
const FLAG_H = 0x10
const FLAG_5 = 0x20
const FLAG_Z = 0x40
const FLAG_S = 0x80

var z80interruptEvent int

/* Whether a half carry occurred or not can be determined by looking at
   the 3rd bit of the two arguments and the result; these are hashed
   into this table in the form r12, where r is the 3rd bit of the
   result, 1 is the 3rd bit of the 1st argument and 2 is the
   third bit of the 2nd argument; the tables differ for add and subtract
   operations */
var halfcarryAddTable = []byte{0, FLAG_H, FLAG_H, FLAG_H, 0, 0, 0, FLAG_H}
var halfcarrySubTable = []byte{0, 0, FLAG_H, 0, FLAG_H, 0, FLAG_H, FLAG_H}

/* Similarly, overflow can be determined by looking at the 7th bits; again
   the hash into this table is r12 */
var overflowAddTable = []byte{0, 0, 0, FLAG_V, FLAG_V, 0, 0, 0}
var overflowSubTable = []byte{0, FLAG_V, 0, 0, 0, 0, FLAG_V, 0}

var rzxInstructionsOffset int

type register16 struct {
	high, low *byte
}

func (r *register16) inc() {
	temp := r.get() + 1
	*r.high = byte(temp >> 8)
	*r.low = byte(temp & 0xff)
}

func (r *register16) dec() {
	temp := r.get() - 1
	*r.high = byte(temp >> 8)
	*r.low = byte(temp & 0xff)
}

func (r *register16) set(value uint16) {
	*r.high, *r.low = splitWord(value)
}

func (r *register16) get() uint16 {
	return joinBytes(*r.high, *r.low)
}

type Z80 struct {
	a, f, b, c, d, e, h, i, l      byte
	a_, f_, b_, c_, d_, e_, h_, l_ byte
	ixh, ixl, iyh, iyl             byte

	sp, r, r7, pc, iff1, iff2, im uint16

	bc, bc_, hl, hl_, af, de, de_, ix, iy register16

	sz53Table, sz53pTable, parityTable [0x100]byte
<<<<<<< HEAD

	// Number of tstates since the beginning of the last frame
=======
	
	// Number of tstates since the beginning of the last frame.
	// The value of this variable is usually smaller than TStatesPerFrame,
	// but in same unlikely circumstances it may be >= than that.
>>>>>>> e87b8156
	tstates uint

	halted bool

	interruptsEnabledAt int

	memory MemoryAccessor

	PortAccessor

	LogEvents bool
}

var eventNextEvent uint

func NewZ80(memory MemoryAccessor, port PortAccessor) *Z80 {
	z80 := &Z80{memory: memory, PortAccessor: port}

	z80.bc = register16{&z80.b, &z80.c}
	z80.bc_ = register16{&z80.b_, &z80.c_}
	z80.hl = register16{&z80.h, &z80.l}
	z80.hl_ = register16{&z80.h_, &z80.l_}
	z80.af = register16{&z80.a, &z80.f}
	z80.de = register16{&z80.d, &z80.e}
	z80.ix = register16{&z80.ixh, &z80.ixl}
	z80.iy = register16{&z80.iyh, &z80.iyl}
	z80.de_ = register16{&z80.d_, &z80.e_}

	z80.initTables()

	return z80
}

func (z80 *Z80) Reset() {
	z80.a, z80.f, z80.b, z80.c, z80.d, z80.e, z80.h, z80.l = 0, 0, 0, 0, 0, 0, 0, 0
	z80.a_, z80.f_, z80.b_, z80.c_, z80.d_, z80.e_, z80.h_, z80.l_ = 0, 0, 0, 0, 0, 0, 0, 0
	z80.ixh, z80.ixl, z80.iyh, z80.iyl = 0, 0, 0, 0

	z80.sp, z80.i, z80.r, z80.r7, z80.pc, z80.iff1, z80.iff2, z80.im = 0, 0, 0, 0, 0, 0, 0, 0

	z80.tstates = 0

	z80.halted = false

	for i := 0; i < 0x10000; i++ {
		z80.memory.set(uint16(i), 0)
	}
}

// Initialize state from the snapshot defined by the specified filename.
// Returns nil on success.
func (z80 *Z80) LoadSna(filename string) os.Error {
	bytes, err := ioutil.ReadFile(filename)

	if err != nil {
		return err
	} else {
		if len(bytes) != 49179 {
			return os.NewError(fmt.Sprintf("snapshot \"%s\" has invalid size", filename))
		}
<<<<<<< HEAD

		z80.tstates = 0

=======
		
>>>>>>> e87b8156
		// Populate registers
		z80.i = bytes[0]
		z80.l_ = bytes[1]
		z80.h_ = bytes[2]
		z80.e_ = bytes[3]
		z80.d_ = bytes[4]
		z80.c_ = bytes[5]
		z80.b_ = bytes[6]
		z80.f_ = bytes[7]
		z80.a_ = bytes[8]
		z80.l = bytes[9]
		z80.h = bytes[10]
		z80.e = bytes[11]
		z80.d = bytes[12]
		z80.c = bytes[13]
		z80.b = bytes[14]
		z80.iyl = bytes[15]
		z80.iyh = bytes[16]
		z80.ixl = bytes[17]
		z80.ixh = bytes[18]

		z80.iff1 = uint16(ternOpB((bytes[19]&0x04) != 0, 1, 0))
		z80.iff2 = z80.iff1

		var r = uint16(bytes[20])

		z80.r = r & 0x7f
		z80.r7 = r & 0x80

		z80.f = bytes[21]
		z80.a = bytes[22]
		z80.sp = uint16(bytes[23]) | (uint16(bytes[24]) << 8)
		z80.im = uint16(bytes[25])

		// Border color
		z80.writePort(0xfe, bytes[26]&0x07)

		// Populate memory
		var i uint16
		for i = 0; i < 0xc000; i++ {
			z80.memory.set(uint16(i+0x4000), bytes[i+27])
		}

		// Set attribute bytes to force repaint of whole screen
		for i = 0x5800; i < 0x5b00; i++ {
			z80.memory.writeByte(i, z80.memory.At(uint(i)))
		}

		z80.tstates = 0
		
		// Send a RETN
		z80.iff1 = z80.iff2
		z80.ret()
	}

	return nil
}

func splitWord(word uint16) (byte, byte) {
	return byte(word >> 8), byte(word & 0xff)
}
func joinBytes(h, l byte) uint16 {
	return uint16(l) | (uint16(h) << 8)
}

/* Process a z80 maskable interrupt */
func (z80 *Z80) interrupt() {
	if z80.iff1 != 0 {

		if z80.halted {
			z80.tstates = 0
			z80.pc++
			z80.halted = false
		}

		z80.iff1, z80.iff2 = 0, 0

		pch, pcl := splitWord(z80.pc)

		z80.sp--

		z80.memory.writeByte(z80.sp, pch)

		z80.sp--

		z80.memory.writeByte(z80.sp, pcl)

		z80.r = (z80.r + 1) & 0x7f

		switch z80.im {
		case 0:
			z80.pc = 0x0038
			break
		case 1:
			z80.pc = 0x0038
			break
		case 2:
			var inttemp uint16 = (0x100 * uint16(z80.i)) + 0xff
			pcl := z80.memory.readByte(inttemp)
			inttemp++
			pch := z80.memory.readByte(inttemp)
			z80.pc = joinBytes(pch, pcl)
			break
		default:
			panic("Unknown interrupt mode")
		}
	}
}

func ternOpB(cond bool, ret1, ret2 byte) byte {
	if cond {
		return ret1
	}
	return ret2
}

func signExtend(v byte) int8 {
	if v < 128 {
		return int8(v)
	}
	return int8(int(v) - 256)
}

func (z80 *Z80) tapeSaveTrap() int {
	panic("tapeSaveTrap() should never be called")
}

func (z80 *Z80) tapeLoadTrap() int {
	/* Should never be called */
	panic("tapeLoadTrap() should never be called")
}

func (z80 *Z80) initTables() {

	var i int16
	var j, k byte
	var parity byte

	for i = 0; i < 0x100; i++ {
		z80.sz53Table[i] = byte(i) & (0x08 | 0x20 | 0x80)
		j = byte(i)
		parity = 0
		for k = 0; k < 8; k++ {
			parity ^= j & 1
			j >>= 1
		}
		z80.parityTable[i] = ternOpB(parity != 0, 0, 0x04)
		z80.sz53pTable[i] = z80.sz53Table[i] | z80.parityTable[i]
	}

	z80.sz53Table[0] |= 0x40
	z80.sz53pTable[0] |= 0x40

}

func (z80 *Z80) jp() {
	var jptemp uint16 = z80.pc
	pcl := z80.memory.readByte(jptemp)
	jptemp++
	pch := z80.memory.readByte(jptemp)
	z80.pc = joinBytes(pch, pcl)
}

func (z80 *Z80) dec(value *byte) {
	z80.f = (z80.f & FLAG_C) | ternOpB((*value&0x0f) != 0, 0, FLAG_H) | FLAG_N
	*value--
	z80.f |= ternOpB(*value == 0x7f, FLAG_V, 0) | z80.sz53Table[*value]
}

func (z80 *Z80) inc(value *byte) {
	*value++
	z80.f = (z80.f & FLAG_C) | ternOpB(*value == 0x80, FLAG_V, 0) | ternOpB((*value&0x0f) != 0, 0, FLAG_H) | z80.sz53Table[(*value)]
}

func (z80 *Z80) jr() {
	var jrtemp int8 = signExtend(z80.memory.readByte(z80.pc))
	z80.memory.contendReadNoMreq(z80.pc, 1)
	z80.memory.contendReadNoMreq(z80.pc, 1)
	z80.memory.contendReadNoMreq(z80.pc, 1)
	z80.memory.contendReadNoMreq(z80.pc, 1)
	z80.memory.contendReadNoMreq(z80.pc, 1)
	z80.pc += uint16(jrtemp)
}

func (z80 *Z80) ld16nnrr(regl, regh byte) {
	var ldtemp uint16

	ldtemp = uint16(z80.memory.readByte(z80.pc))
	z80.pc++
	ldtemp |= uint16(z80.memory.readByte(z80.pc)) << 8
	z80.pc++
	z80.memory.writeByte(ldtemp, regl)
	ldtemp++
	z80.memory.writeByte(ldtemp, regh)
}

func (z80 *Z80) ld16rrnn(regl, regh *byte) {
	var ldtemp uint16

	ldtemp = uint16(z80.memory.readByte(z80.pc))
	z80.pc++
	ldtemp |= uint16(z80.memory.readByte(z80.pc)) << 8
	z80.pc++
	*regl = z80.memory.readByte(ldtemp)
	ldtemp++
	*regh = z80.memory.readByte(ldtemp)
}

func (z80 *Z80) sub(value byte) {
	var subtemp uint16 = uint16(z80.a) - uint16(value)
	var lookup byte = ((z80.a & 0x88) >> 3) | ((value & 0x88) >> 2) | byte((subtemp&0x88)>>1)
	z80.a = byte(subtemp)
	z80.f = ternOpB(subtemp&0x100 != 0, FLAG_C, 0) | FLAG_N |
		halfcarrySubTable[lookup&0x07] | overflowSubTable[lookup>>4] |
		z80.sz53Table[z80.a]
}

func (z80 *Z80) and(value byte) {
	z80.a &= value
	z80.f = FLAG_H | z80.sz53pTable[z80.a]
}

func (z80 *Z80) adc(value byte) {
	var adctemp uint16 = uint16(z80.a) + uint16(value) + (uint16(z80.f) & FLAG_C)
	var lookup byte = byte(((uint16(z80.a) & 0x88) >> 3) | ((uint16(value) & 0x88) >> 2) | ((uint16(adctemp) & 0x88) >> 1))

	z80.a = byte(adctemp)

	z80.f = ternOpB((adctemp&0x100) != 0, FLAG_C, 0) | halfcarryAddTable[lookup&0x07] | overflowAddTable[lookup>>4] | z80.sz53Table[z80.a]
}

func (z80 *Z80) adc16(value uint16) {
	var add16temp uint = uint(z80.HL()) + uint(value) + (uint(z80.f) & FLAG_C)
	var lookup byte = byte(((uint(z80.HL()) & 0x8800) >> 11) | ((uint(value) & 0x8800) >> 10) | (add16temp&0x8800)>>9)

	z80.setHL(uint16(add16temp))

	z80.f = ternOpB((uint(add16temp)&0x10000) != 0, FLAG_C, 0) | overflowAddTable[lookup>>4] | (z80.h & (FLAG_3 | FLAG_5 | FLAG_S)) | halfcarryAddTable[lookup&0x07] | ternOpB(z80.HL() != 0, 0, FLAG_Z)
}

func (z80 *Z80) add16(value1 register16, value2 uint16) {
	var add16temp uint = uint(value1.get()) + uint(value2)
	var lookup byte = byte(((value1.get() & 0x0800) >> 11) | ((value2 & 0x0800) >> 10) | (uint16(add16temp)&0x0800)>>9)

	value1.set(uint16(add16temp))

	z80.f = (z80.f & (FLAG_V | FLAG_Z | FLAG_S)) | ternOpB((add16temp&0x10000) != 0, FLAG_C, 0) | (byte(add16temp>>8) & (FLAG_3 | FLAG_5)) | halfcarryAddTable[lookup]
}

func (z80 *Z80) add(value byte) {
	var addtemp uint = uint(z80.a) + uint(value)
	var lookup byte = ((z80.a & 0x88) >> 3) | ((value & 0x88) >> 2) | byte((addtemp&0x88)>>1)
	z80.a = byte(addtemp)
	z80.f = ternOpB(addtemp&0x100 != 0, FLAG_C, 0) | halfcarryAddTable[lookup&0x07] | overflowAddTable[lookup>>4] | z80.sz53Table[z80.a]
}

func (z80 *Z80) or(value byte) {
	z80.a |= value
	z80.f = z80.sz53pTable[z80.a]
}

func (z80 *Z80) pop16(regl, regh *byte) {
	*regl = z80.memory.readByte(z80.sp)
	z80.sp++
	*regh = z80.memory.readByte(z80.sp)
	z80.sp++
}

func (z80 *Z80) push16(regl, regh byte) {
	z80.sp--
	z80.memory.writeByte(z80.sp, regh)
	z80.sp--
	z80.memory.writeByte(z80.sp, regl)
}

func (z80 *Z80) ret() {
	pch, pcl := splitWord(z80.pc)
	z80.pop16(&pcl, &pch)
	z80.pc = joinBytes(pch, pcl)
}

func (z80 *Z80) rl(value *byte) {
	rltemp := *value
	*value = (*value << 1) | (z80.f & FLAG_C)
	z80.f = (rltemp >> 7) | z80.sz53pTable[*value]
}

func (z80 *Z80) rlc(value *byte) {
	*value = (*value << 1) | (*value >> 7)
	z80.f = (*value & FLAG_C) | z80.sz53pTable[*value]
}

func (z80 *Z80) rr(value *byte) {
	rrtemp := *value
	*value = (*value >> 1) | (z80.f << 7)
	z80.f = (rrtemp & FLAG_C) | z80.sz53pTable[*value]
}

func (z80 *Z80) rrc(value *byte) {
	z80.f = *value & FLAG_C
	*value = (*value >> 1) | (*value << 7)
	z80.f |= z80.sz53pTable[*value]
}

func (z80 *Z80) rst(value byte) {
	pch, pcl := splitWord(z80.pc)
	z80.push16(pcl, pch)
	z80.pc = uint16(value)
}

func (z80 *Z80) sbc(value byte) {
	var sbctemp uint16 = uint16(z80.a) - uint16(value) - (uint16(z80.f) & FLAG_C)
	var lookup byte = ((z80.a & 0x88) >> 3) | ((value & 0x88) >> 2) | byte((sbctemp&0x88)>>1)
	z80.a = byte(sbctemp)
	z80.f = ternOpB((sbctemp&0x100) != 0, FLAG_C, 0) | FLAG_N | halfcarrySubTable[lookup&0x07] | overflowSubTable[lookup>>4] | z80.sz53Table[z80.a]
}

func (z80 *Z80) sbc16(value uint16) {
	var sub16temp uint = uint(z80.HL()) - uint(value) - (uint(z80.f) & FLAG_C)
	var lookup byte = byte(((z80.HL() & 0x8800) >> 11) | ((uint16(value) & 0x8800) >> 10) | ((uint16(sub16temp) & 0x8800) >> 9))

	z80.setHL(uint16(sub16temp))

	z80.f = ternOpB((sub16temp&0x10000) != 0, FLAG_C, 0) | FLAG_N | overflowSubTable[lookup>>4] | (z80.h & (FLAG_3 | FLAG_5 | FLAG_S)) | halfcarrySubTable[lookup&0x07] | ternOpB(z80.HL() != 0, 0, FLAG_Z)
}

func (z80 *Z80) sla(value *byte) {
	z80.f = *value >> 7
	*value <<= 1
	z80.f |= z80.sz53pTable[*value]
}

func (z80 *Z80) sll(value *byte) {
	z80.f = *value >> 7
	*value = (*value << 1) | 0x01
	z80.f |= z80.sz53pTable[(*value)]
}

func (z80 *Z80) sra(value *byte) {
	z80.f = *value & FLAG_C
	*value = (*value & 0x80) | (*value >> 1)
	z80.f |= z80.sz53pTable[*value]
}

func (z80 *Z80) srl(value *byte) {
	z80.f = *value & FLAG_C
	*value >>= 1
	z80.f |= z80.sz53pTable[*value]
}

func (z80 *Z80) xor(value byte) {
	z80.a ^= value
	z80.f = z80.sz53pTable[z80.a]
}

func (z80 *Z80) bit(bit, value byte) {
	z80.f = (z80.f & FLAG_C) | FLAG_H | (value & (FLAG_3 | FLAG_5))
	if value&(0x01<<bit) == 0 {
		z80.f |= FLAG_P | FLAG_Z
	}
	if bit == 7 && (value&0x80) != 0 {
		z80.f |= FLAG_S
	}
}

func (z80 *Z80) biti(bit, value byte, address uint16) {
	z80.f = (z80.f & FLAG_C) | FLAG_H | (byte(address>>8) & (FLAG_3 | FLAG_5))
	if value&(0x01<<bit) == 0 {
		z80.f |= FLAG_P | FLAG_Z
	}
	if (bit == 7) && (value&0x80) != 0 {
		z80.f |= FLAG_S
	}
}

func (z80 *Z80) call() {
	var calltempl, calltemph byte
	calltempl = z80.memory.readByte(z80.pc)
	z80.pc++
	calltemph = z80.memory.readByte(z80.pc)
	z80.memory.contendReadNoMreq(z80.pc, 1)
	z80.pc++
	pch, pcl := splitWord(z80.pc)
	z80.push16(pcl, pch)
	z80.pc = joinBytes(calltemph, calltempl)
}

func (z80 *Z80) cp(value byte) {
	var cptemp uint16 = uint16(z80.a) - uint16(value)
	var lookup byte = ((z80.a & 0x88) >> 3) | ((value & 0x88) >> 2) | byte((cptemp&0x88)>>1)
	z80.f = ternOpB((cptemp&0x100) != 0, FLAG_C, ternOpB(cptemp != 0, 0, FLAG_Z)) | FLAG_N | halfcarrySubTable[lookup&0x07] | overflowSubTable[lookup>>4] | (value & (FLAG_3 | FLAG_5)) | byte(cptemp&FLAG_S)
}

func (z80 *Z80) in(reg *byte, port uint16) {
	*reg = z80.readPort(port)
	z80.f = (z80.f & FLAG_C) | z80.sz53pTable[*reg]
}

// Generated getters and INC/DEC functions for 8bit registers


func (z80 *Z80) A() byte {
	return z80.a
}

func (z80 *Z80) incA() {
	z80.a++
	z80.f = (z80.f & FLAG_C) | (ternOpB(z80.a == 0x80, FLAG_V, 0)) | (ternOpB((z80.a&0x0f) != 0, 0, FLAG_H)) | z80.sz53Table[z80.a]
}

func (z80 *Z80) decA() {
	z80.f = (z80.f & FLAG_C) | (ternOpB(z80.a&0x0f != 0, 0, FLAG_H)) | FLAG_N
	z80.a--
	z80.f |= (ternOpB(z80.a == 0x7f, FLAG_V, 0)) | z80.sz53Table[z80.a]

}


func (z80 *Z80) B() byte {
	return z80.b
}

func (z80 *Z80) incB() {
	z80.b++
	z80.f = (z80.f & FLAG_C) | (ternOpB(z80.b == 0x80, FLAG_V, 0)) | (ternOpB((z80.b&0x0f) != 0, 0, FLAG_H)) | z80.sz53Table[z80.b]
}

func (z80 *Z80) decB() {
	z80.f = (z80.f & FLAG_C) | (ternOpB(z80.b&0x0f != 0, 0, FLAG_H)) | FLAG_N
	z80.b--
	z80.f |= (ternOpB(z80.b == 0x7f, FLAG_V, 0)) | z80.sz53Table[z80.b]

}


func (z80 *Z80) C() byte {
	return z80.c
}

func (z80 *Z80) incC() {
	z80.c++
	z80.f = (z80.f & FLAG_C) | (ternOpB(z80.c == 0x80, FLAG_V, 0)) | (ternOpB((z80.c&0x0f) != 0, 0, FLAG_H)) | z80.sz53Table[z80.c]
}

func (z80 *Z80) decC() {
	z80.f = (z80.f & FLAG_C) | (ternOpB(z80.c&0x0f != 0, 0, FLAG_H)) | FLAG_N
	z80.c--
	z80.f |= (ternOpB(z80.c == 0x7f, FLAG_V, 0)) | z80.sz53Table[z80.c]

}


func (z80 *Z80) D() byte {
	return z80.d
}

func (z80 *Z80) incD() {
	z80.d++
	z80.f = (z80.f & FLAG_C) | (ternOpB(z80.d == 0x80, FLAG_V, 0)) | (ternOpB((z80.d&0x0f) != 0, 0, FLAG_H)) | z80.sz53Table[z80.d]
}

func (z80 *Z80) decD() {
	z80.f = (z80.f & FLAG_C) | (ternOpB(z80.d&0x0f != 0, 0, FLAG_H)) | FLAG_N
	z80.d--
	z80.f |= (ternOpB(z80.d == 0x7f, FLAG_V, 0)) | z80.sz53Table[z80.d]

}


func (z80 *Z80) E() byte {
	return z80.e
}

func (z80 *Z80) incE() {
	z80.e++
	z80.f = (z80.f & FLAG_C) | (ternOpB(z80.e == 0x80, FLAG_V, 0)) | (ternOpB((z80.e&0x0f) != 0, 0, FLAG_H)) | z80.sz53Table[z80.e]
}

func (z80 *Z80) decE() {
	z80.f = (z80.f & FLAG_C) | (ternOpB(z80.e&0x0f != 0, 0, FLAG_H)) | FLAG_N
	z80.e--
	z80.f |= (ternOpB(z80.e == 0x7f, FLAG_V, 0)) | z80.sz53Table[z80.e]

}


func (z80 *Z80) H() byte {
	return z80.h
}

func (z80 *Z80) incH() {
	z80.h++
	z80.f = (z80.f & FLAG_C) | (ternOpB(z80.h == 0x80, FLAG_V, 0)) | (ternOpB((z80.h&0x0f) != 0, 0, FLAG_H)) | z80.sz53Table[z80.h]
}

func (z80 *Z80) decH() {
	z80.f = (z80.f & FLAG_C) | (ternOpB(z80.h&0x0f != 0, 0, FLAG_H)) | FLAG_N
	z80.h--
	z80.f |= (ternOpB(z80.h == 0x7f, FLAG_V, 0)) | z80.sz53Table[z80.h]

}


func (z80 *Z80) L() byte {
	return z80.l
}

func (z80 *Z80) incL() {
	z80.l++
	z80.f = (z80.f & FLAG_C) | (ternOpB(z80.l == 0x80, FLAG_V, 0)) | (ternOpB((z80.l&0x0f) != 0, 0, FLAG_H)) | z80.sz53Table[z80.l]
}

func (z80 *Z80) decL() {
	z80.f = (z80.f & FLAG_C) | (ternOpB(z80.l&0x0f != 0, 0, FLAG_H)) | FLAG_N
	z80.l--
	z80.f |= (ternOpB(z80.l == 0x7f, FLAG_V, 0)) | z80.sz53Table[z80.l]

}


func (z80 *Z80) IXL() byte {
	return z80.ixl
}

func (z80 *Z80) incIXL() {
	z80.ixl++
	z80.f = (z80.f & FLAG_C) | (ternOpB(z80.ixl == 0x80, FLAG_V, 0)) | (ternOpB((z80.ixl&0x0f) != 0, 0, FLAG_H)) | z80.sz53Table[z80.ixl]
}

func (z80 *Z80) decIXL() {
	z80.f = (z80.f & FLAG_C) | (ternOpB(z80.ixl&0x0f != 0, 0, FLAG_H)) | FLAG_N
	z80.ixl--
	z80.f |= (ternOpB(z80.ixl == 0x7f, FLAG_V, 0)) | z80.sz53Table[z80.ixl]

}


func (z80 *Z80) IXH() byte {
	return z80.ixh
}

func (z80 *Z80) incIXH() {
	z80.ixh++
	z80.f = (z80.f & FLAG_C) | (ternOpB(z80.ixh == 0x80, FLAG_V, 0)) | (ternOpB((z80.ixh&0x0f) != 0, 0, FLAG_H)) | z80.sz53Table[z80.ixh]
}

func (z80 *Z80) decIXH() {
	z80.f = (z80.f & FLAG_C) | (ternOpB(z80.ixh&0x0f != 0, 0, FLAG_H)) | FLAG_N
	z80.ixh--
	z80.f |= (ternOpB(z80.ixh == 0x7f, FLAG_V, 0)) | z80.sz53Table[z80.ixh]

}


func (z80 *Z80) IYL() byte {
	return z80.iyl
}

func (z80 *Z80) incIYL() {
	z80.iyl++
	z80.f = (z80.f & FLAG_C) | (ternOpB(z80.iyl == 0x80, FLAG_V, 0)) | (ternOpB((z80.iyl&0x0f) != 0, 0, FLAG_H)) | z80.sz53Table[z80.iyl]
}

func (z80 *Z80) decIYL() {
	z80.f = (z80.f & FLAG_C) | (ternOpB(z80.iyl&0x0f != 0, 0, FLAG_H)) | FLAG_N
	z80.iyl--
	z80.f |= (ternOpB(z80.iyl == 0x7f, FLAG_V, 0)) | z80.sz53Table[z80.iyl]

}


func (z80 *Z80) IYH() byte {
	return z80.iyh
}

func (z80 *Z80) incIYH() {
	z80.iyh++
	z80.f = (z80.f & FLAG_C) | (ternOpB(z80.iyh == 0x80, FLAG_V, 0)) | (ternOpB((z80.iyh&0x0f) != 0, 0, FLAG_H)) | z80.sz53Table[z80.iyh]
}

func (z80 *Z80) decIYH() {
	z80.f = (z80.f & FLAG_C) | (ternOpB(z80.iyh&0x0f != 0, 0, FLAG_H)) | FLAG_N
	z80.iyh--
	z80.f |= (ternOpB(z80.iyh == 0x7f, FLAG_V, 0)) | z80.sz53Table[z80.iyh]

}


// Generated getters/setters and INC/DEC functions for 16bit registers


func (z80 *Z80) AF() uint16 {
	return z80.af.get()
}

func (z80 *Z80) setAF(value uint16) {
	z80.af.set(value)
}

func (z80 *Z80) decAF() {
	z80.af.dec()
}

func (z80 *Z80) incAF() {
	z80.af.inc()
}

func (z80 *Z80) BC() uint16 {
	return z80.bc.get()
}

func (z80 *Z80) setBC(value uint16) {
	z80.bc.set(value)
}

func (z80 *Z80) decBC() {
	z80.bc.dec()
}

func (z80 *Z80) incBC() {
	z80.bc.inc()
}

func (z80 *Z80) DE() uint16 {
	return z80.de.get()
}

func (z80 *Z80) setDE(value uint16) {
	z80.de.set(value)
}

func (z80 *Z80) decDE() {
	z80.de.dec()
}

func (z80 *Z80) incDE() {
	z80.de.inc()
}

func (z80 *Z80) HL() uint16 {
	return z80.hl.get()
}

func (z80 *Z80) setHL(value uint16) {
	z80.hl.set(value)
}

func (z80 *Z80) decHL() {
	z80.hl.dec()
}

func (z80 *Z80) incHL() {
	z80.hl.inc()
}

func (z80 *Z80) BC_() uint16 {
	return z80.bc_.get()
}

func (z80 *Z80) setBC_(value uint16) {
	z80.bc_.set(value)
}

func (z80 *Z80) decBC_() {
	z80.bc_.dec()
}

func (z80 *Z80) incBC_() {
	z80.bc_.inc()
}

func (z80 *Z80) DE_() uint16 {
	return z80.de_.get()
}

func (z80 *Z80) setDE_(value uint16) {
	z80.de_.set(value)
}

func (z80 *Z80) decDE_() {
	z80.de_.dec()
}

func (z80 *Z80) incDE_() {
	z80.de_.inc()
}

func (z80 *Z80) HL_() uint16 {
	return z80.hl_.get()
}

func (z80 *Z80) setHL_(value uint16) {
	z80.hl_.set(value)
}

func (z80 *Z80) decHL_() {
	z80.hl_.dec()
}

func (z80 *Z80) incHL_() {
	z80.hl_.inc()
}

func (z80 *Z80) IX() uint16 {
	return z80.ix.get()
}

func (z80 *Z80) setIX(value uint16) {
	z80.ix.set(value)
}

func (z80 *Z80) decIX() {
	z80.ix.dec()
}

func (z80 *Z80) incIX() {
	z80.ix.inc()
}

func (z80 *Z80) IY() uint16 {
	return z80.iy.get()
}

func (z80 *Z80) setIY(value uint16) {
	z80.iy.set(value)
}

func (z80 *Z80) decIY() {
	z80.iy.dec()
}

func (z80 *Z80) incIY() {
	z80.iy.inc()
}


// The following functions can not be generated as they need special treatments

func (z80 *Z80) PC() uint16 {
	return z80.pc
}

func (z80 *Z80) SP() uint16 {
	return z80.sp
}

func (z80 *Z80) setSP(value uint16) {
	z80.sp = value
}

func (z80 *Z80) incSP() {
	z80.sp++
}

func (z80 *Z80) decSP() {
	z80.sp--
}

func (z80 *Z80) IR() uint16 {
	return uint16(uint16(z80.i)<<8 | (z80.r7 & 0x80) | (z80.r & 0x7f))
}

func (z80 *Z80) sltTrap(address int16, level byte) int {
	return 0
}

func (z80 *Z80) doOpcodes() {
	for z80.tstates < eventNextEvent {

		z80.memory.contendRead(z80.pc, 4)

		opcode := z80.memory.readByteInternal(z80.pc)

	EndOpcode:
		z80.r = (z80.r + 1) & 0x7f
		z80.pc++

		switch opcode {

		/* opcodes_base.c: unshifted Z80 opcodes
		   Copyright (c) 1999-2003 Philip Kendall

		   This program is free software; you can redistribute it and/or modify
		   it under the terms of the GNU General Public License as published by
		   the Free Software Foundation; either version 2 of the License, or
		   (at your option) any later version.

		   This program is distributed in the hope that it will be useful,
		   but WITHOUT ANY WARRANTY; without even the implied warranty of
		   MERCHANTABILITY or FITNESS FOR A PARTICULAR PURPOSE.  See the
		   GNU General Public License for more details.

		   You should have received a copy of the GNU General Public License along
		   with this program; if not, write to the Free Software Foundation, Inc.,
		   51 Franklin Street, Fifth Floor, Boston, MA 02110-1301 USA.

		   Author contact information:

		   E-mail: philip-fuse@shadowmagic.org.uk

		*/

		/* NB: this file is autogenerated by './z80.pl' from 'opcodes_base.dat',
		   and included in 'z80_ops.c' */

		case 0x00: /* NOP */
			break
		case 0x01: /* LD BC,nnnn */
			b1 := z80.memory.readByte(z80.pc)
			z80.pc++
			b2 := z80.memory.readByte(z80.pc)
			z80.pc++
			z80.setBC(joinBytes(b2, b1))
			break
		case 0x02: /* LD (BC),A */
			z80.memory.writeByte(z80.BC(), z80.a)
			break
		case 0x03: /* INC BC */
			z80.memory.contendReadNoMreq(z80.IR(), 1)
			z80.memory.contendReadNoMreq(z80.IR(), 1)
			z80.incBC()
			break
		case 0x04: /* INC B */
			z80.incB()
			break
		case 0x05: /* DEC B */
			z80.decB()
			break
		case 0x06: /* LD B,nn */
			z80.b = z80.memory.readByte(z80.pc)
			z80.pc++
			break
		case 0x07: /* RLCA */
			z80.a = (z80.a << 1) | (z80.a >> 7)
			z80.f = (z80.f & (FLAG_P | FLAG_Z | FLAG_S)) |
				(z80.a & (FLAG_C | FLAG_3 | FLAG_5))
			break
		case 0x08: /* EX AF,AF' */
			/* Tape saving trap: note this traps the EX AF,AF' at #04d0, not
			#04d1 as PC has already been incremented */
			/* 0x76 - Timex 2068 save routine in EXROM */
			if z80.pc == 0x04d1 || z80.pc == 0x0077 {
				if z80.tapeSaveTrap() == 0 {
					break
				}
			}

			var olda, oldf = z80.a, z80.f
			z80.a = z80.a_
			z80.f = z80.f_
			z80.a_ = olda
			z80.f_ = oldf
			break
		case 0x09: /* ADD HL,BC */
			z80.memory.contendReadNoMreq(z80.IR(), 1)
			z80.memory.contendReadNoMreq(z80.IR(), 1)
			z80.memory.contendReadNoMreq(z80.IR(), 1)
			z80.memory.contendReadNoMreq(z80.IR(), 1)
			z80.memory.contendReadNoMreq(z80.IR(), 1)
			z80.memory.contendReadNoMreq(z80.IR(), 1)
			z80.memory.contendReadNoMreq(z80.IR(), 1)
			z80.add16(z80.hl, z80.BC())
			break
		case 0x0a: /* LD A,(BC) */
			z80.a = z80.memory.readByte(z80.BC())
			break
		case 0x0b: /* DEC BC */
			z80.memory.contendReadNoMreq(z80.IR(), 1)
			z80.memory.contendReadNoMreq(z80.IR(), 1)
			z80.decBC()
			break
		case 0x0c: /* INC C */
			z80.incC()
			break
		case 0x0d: /* DEC C */
			z80.decC()
			break
		case 0x0e: /* LD C,nn */
			z80.c = z80.memory.readByte(z80.pc)
			z80.pc++
			break
		case 0x0f: /* RRCA */
			z80.f = (z80.f & (FLAG_P | FLAG_Z | FLAG_S)) | (z80.a & FLAG_C)
			z80.a = (z80.a >> 1) | (z80.a << 7)
			z80.f |= (z80.a & (FLAG_3 | FLAG_5))
			break
		case 0x10: /* DJNZ offset */
			z80.memory.contendReadNoMreq(z80.IR(), 1)
			z80.b--
			if z80.b != 0 {
				z80.jr()
			} else {
				z80.memory.contendRead(z80.pc, 3)
			}
			z80.pc++
			break
		case 0x11: /* LD DE,nnnn */
			b1 := z80.memory.readByte(z80.pc)
			z80.pc++
			b2 := z80.memory.readByte(z80.pc)
			z80.pc++
			z80.setDE(joinBytes(b2, b1))
			break
		case 0x12: /* LD (DE),A */
			z80.memory.writeByte(z80.DE(), z80.a)
			break
		case 0x13: /* INC DE */
			z80.memory.contendReadNoMreq(z80.IR(), 1)
			z80.memory.contendReadNoMreq(z80.IR(), 1)
			z80.incDE()
			break
		case 0x14: /* INC D */
			z80.incD()
			break
		case 0x15: /* DEC D */
			z80.decD()
			break
		case 0x16: /* LD D,nn */
			z80.d = z80.memory.readByte(z80.pc)
			z80.pc++
			break
		case 0x17: /* RLA */
			var bytetemp byte = z80.a
			z80.a = (z80.a << 1) | (z80.f & FLAG_C)
			z80.f = (z80.f & (FLAG_P | FLAG_Z | FLAG_S)) | (z80.a & (FLAG_3 | FLAG_5)) | (bytetemp >> 7)
			break
		case 0x18: /* JR offset */
			z80.jr()
			z80.pc++
			break
		case 0x19: /* ADD HL,DE */
			z80.memory.contendReadNoMreq(z80.IR(), 1)
			z80.memory.contendReadNoMreq(z80.IR(), 1)
			z80.memory.contendReadNoMreq(z80.IR(), 1)
			z80.memory.contendReadNoMreq(z80.IR(), 1)
			z80.memory.contendReadNoMreq(z80.IR(), 1)
			z80.memory.contendReadNoMreq(z80.IR(), 1)
			z80.memory.contendReadNoMreq(z80.IR(), 1)
			z80.add16(z80.hl, z80.DE())
			break
		case 0x1a: /* LD A,(DE) */
			z80.a = z80.memory.readByte(z80.DE())
			break
		case 0x1b: /* DEC DE */
			z80.memory.contendReadNoMreq(z80.IR(), 1)
			z80.memory.contendReadNoMreq(z80.IR(), 1)
			z80.decDE()
			break
		case 0x1c: /* INC E */
			z80.incE()
			break
		case 0x1d: /* DEC E */
			z80.decE()
			break
		case 0x1e: /* LD E,nn */
			z80.e = z80.memory.readByte(z80.pc)
			z80.pc++
			break
		case 0x1f: /* RRA */
			var bytetemp byte = z80.a
			z80.a = (z80.a >> 1) | (z80.f << 7)
			z80.f = (z80.f & (FLAG_P | FLAG_Z | FLAG_S)) | (z80.a & (FLAG_3 | FLAG_5)) | (bytetemp & FLAG_C)
			break
		case 0x20: /* JR NZ,offset */
			if (z80.f & FLAG_Z) == 0 {
				z80.jr()
			} else {
				z80.memory.contendRead(z80.pc, 3)
			}
			z80.pc++
			break
		case 0x21: /* LD HL,nnnn */
			b1 := z80.memory.readByte(z80.pc)
			z80.pc++
			b2 := z80.memory.readByte(z80.pc)
			z80.pc++
			z80.setHL(joinBytes(b2, b1))
			break
		case 0x22: /* LD (nnnn),HL */
			z80.ld16nnrr(z80.l, z80.h)
			break
			break
		case 0x23: /* INC HL */
			z80.memory.contendReadNoMreq(z80.IR(), 1)
			z80.memory.contendReadNoMreq(z80.IR(), 1)
			z80.incHL()
			break
		case 0x24: /* INC H */
			z80.incH()
			break
		case 0x25: /* DEC H */
			z80.decH()
			break
		case 0x26: /* LD H,nn */
			z80.h = z80.memory.readByte(z80.pc)
			z80.pc++
			break
		case 0x27: /* DAA */
			var add, carry byte = 0, (z80.f & FLAG_C)
			if ((z80.f & FLAG_H) != 0) || ((z80.a & 0x0f) > 9) {
				add = 6
			}
			if (carry != 0) || (z80.a > 0x99) {
				add |= 0x60
			}
			if z80.a > 0x99 {
				carry = FLAG_C
			}
			if (z80.f & FLAG_N) != 0 {
				z80.sub(add)
			} else {
				z80.add(add)
			}
			var temp int = (int(z80.f) & ^(FLAG_C | FLAG_P)) | int(carry) | int(z80.parityTable[z80.a])
			z80.f = byte(temp)
			break
		case 0x28: /* JR Z,offset */
			if (z80.f & FLAG_Z) != 0 {
				z80.jr()
			} else {
				z80.memory.contendRead(z80.pc, 3)
			}
			z80.pc++
			break
		case 0x29: /* ADD HL,HL */
			z80.memory.contendReadNoMreq(z80.IR(), 1)
			z80.memory.contendReadNoMreq(z80.IR(), 1)
			z80.memory.contendReadNoMreq(z80.IR(), 1)
			z80.memory.contendReadNoMreq(z80.IR(), 1)
			z80.memory.contendReadNoMreq(z80.IR(), 1)
			z80.memory.contendReadNoMreq(z80.IR(), 1)
			z80.memory.contendReadNoMreq(z80.IR(), 1)
			z80.add16(z80.hl, z80.HL())
			break
		case 0x2a: /* LD HL,(nnnn) */
			z80.ld16rrnn(&z80.l, &z80.h)
			break
			break
		case 0x2b: /* DEC HL */
			z80.memory.contendReadNoMreq(z80.IR(), 1)
			z80.memory.contendReadNoMreq(z80.IR(), 1)
			z80.decHL()
			break
		case 0x2c: /* INC L */
			z80.incL()
			break
		case 0x2d: /* DEC L */
			z80.decL()
			break
		case 0x2e: /* LD L,nn */
			z80.l = z80.memory.readByte(z80.pc)
			z80.pc++
			break
		case 0x2f: /* CPL */
			z80.a ^= 0xff
			z80.f = (z80.f & (FLAG_C | FLAG_P | FLAG_Z | FLAG_S)) |
				(z80.a & (FLAG_3 | FLAG_5)) | (FLAG_N | FLAG_H)
			break
		case 0x30: /* JR NC,offset */
			if (z80.f & FLAG_C) == 0 {
				z80.jr()
			} else {
				z80.memory.contendRead(z80.pc, 3)
			}
			z80.pc++
			break
		case 0x31: /* LD SP,nnnn */
			b1 := z80.memory.readByte(z80.pc)
			z80.pc++
			b2 := z80.memory.readByte(z80.pc)
			z80.pc++
			z80.setSP(joinBytes(b2, b1))
			break
		case 0x32: /* LD (nnnn),A */
			var wordtemp uint16 = uint16(z80.memory.readByte(z80.pc))
			z80.pc++
			wordtemp |= uint16(z80.memory.readByte(z80.pc)) << 8
			z80.pc++
			z80.memory.writeByte(wordtemp, z80.a)
			break
		case 0x33: /* INC SP */
			z80.memory.contendReadNoMreq(z80.IR(), 1)
			z80.memory.contendReadNoMreq(z80.IR(), 1)
			z80.incSP()
			break
		case 0x34: /* INC (HL) */
			{
				var bytetemp byte = z80.memory.readByte(z80.HL())
				z80.memory.contendReadNoMreq(z80.HL(), 1)
				z80.inc(&bytetemp)
				z80.memory.writeByte(z80.HL(), bytetemp)
			}
			break
		case 0x35: /* DEC (HL) */
			{
				var bytetemp byte = z80.memory.readByte(z80.HL())
				z80.memory.contendReadNoMreq(z80.HL(), 1)
				z80.dec(&bytetemp)
				z80.memory.writeByte(z80.HL(), bytetemp)
			}
			break
		case 0x36: /* LD (HL),nn */
			z80.memory.writeByte(z80.HL(), z80.memory.readByte(z80.pc))
			z80.pc++
			break
		case 0x37: /* SCF */
			z80.f = (z80.f & (FLAG_P | FLAG_Z | FLAG_S)) |
				(z80.a & (FLAG_3 | FLAG_5)) |
				FLAG_C
			break
		case 0x38: /* JR C,offset */
			if (z80.f & FLAG_C) != 0 {
				z80.jr()
			} else {
				z80.memory.contendRead(z80.pc, 3)
			}
			z80.pc++
			break
		case 0x39: /* ADD HL,SP */
			z80.memory.contendReadNoMreq(z80.IR(), 1)
			z80.memory.contendReadNoMreq(z80.IR(), 1)
			z80.memory.contendReadNoMreq(z80.IR(), 1)
			z80.memory.contendReadNoMreq(z80.IR(), 1)
			z80.memory.contendReadNoMreq(z80.IR(), 1)
			z80.memory.contendReadNoMreq(z80.IR(), 1)
			z80.memory.contendReadNoMreq(z80.IR(), 1)
			z80.add16(z80.hl, z80.SP())
			break
		case 0x3a: /* LD A,(nnnn) */
			var wordtemp uint16
			wordtemp = uint16(z80.memory.readByte(z80.pc))
			z80.pc++
			wordtemp |= uint16(z80.memory.readByte(z80.pc)) << 8
			z80.pc++
			z80.a = z80.memory.readByte(wordtemp)
			break
		case 0x3b: /* DEC SP */
			z80.memory.contendReadNoMreq(z80.IR(), 1)
			z80.memory.contendReadNoMreq(z80.IR(), 1)
			z80.decSP()
			break
		case 0x3c: /* INC A */
			z80.incA()
			break
		case 0x3d: /* DEC A */
			z80.decA()
			break
		case 0x3e: /* LD A,nn */
			z80.a = z80.memory.readByte(z80.pc)
			z80.pc++
			break
		case 0x3f: /* CCF */
			z80.f = (z80.f & (FLAG_P | FLAG_Z | FLAG_S)) |
				ternOpB((z80.f&FLAG_C) != 0, FLAG_H, FLAG_C) | (z80.a & (FLAG_3 | FLAG_5))
			break
		case 0x40: /* LD B,B */
			break
		case 0x41: /* LD B,C */
			z80.b = z80.c
			break
		case 0x42: /* LD B,D */
			z80.b = z80.d
			break
		case 0x43: /* LD B,E */
			z80.b = z80.e
			break
		case 0x44: /* LD B,H */
			z80.b = z80.h
			break
		case 0x45: /* LD B,L */
			z80.b = z80.l
			break
		case 0x46: /* LD B,(HL) */
			z80.b = z80.memory.readByte(z80.HL())
			break
		case 0x47: /* LD B,A */
			z80.b = z80.a
			break
		case 0x48: /* LD C,B */
			z80.c = z80.b
			break
		case 0x49: /* LD C,C */
			break
		case 0x4a: /* LD C,D */
			z80.c = z80.d
			break
		case 0x4b: /* LD C,E */
			z80.c = z80.e
			break
		case 0x4c: /* LD C,H */
			z80.c = z80.h
			break
		case 0x4d: /* LD C,L */
			z80.c = z80.l
			break
		case 0x4e: /* LD C,(HL) */
			z80.c = z80.memory.readByte(z80.HL())
			break
		case 0x4f: /* LD C,A */
			z80.c = z80.a
			break
		case 0x50: /* LD D,B */
			z80.d = z80.b
			break
		case 0x51: /* LD D,C */
			z80.d = z80.c
			break
		case 0x52: /* LD D,D */
			break
		case 0x53: /* LD D,E */
			z80.d = z80.e
			break
		case 0x54: /* LD D,H */
			z80.d = z80.h
			break
		case 0x55: /* LD D,L */
			z80.d = z80.l
			break
		case 0x56: /* LD D,(HL) */
			z80.d = z80.memory.readByte(z80.HL())
			break
		case 0x57: /* LD D,A */
			z80.d = z80.a
			break
		case 0x58: /* LD E,B */
			z80.e = z80.b
			break
		case 0x59: /* LD E,C */
			z80.e = z80.c
			break
		case 0x5a: /* LD E,D */
			z80.e = z80.d
			break
		case 0x5b: /* LD E,E */
			break
		case 0x5c: /* LD E,H */
			z80.e = z80.h
			break
		case 0x5d: /* LD E,L */
			z80.e = z80.l
			break
		case 0x5e: /* LD E,(HL) */
			z80.e = z80.memory.readByte(z80.HL())
			break
		case 0x5f: /* LD E,A */
			z80.e = z80.a
			break
		case 0x60: /* LD H,B */
			z80.h = z80.b
			break
		case 0x61: /* LD H,C */
			z80.h = z80.c
			break
		case 0x62: /* LD H,D */
			z80.h = z80.d
			break
		case 0x63: /* LD H,E */
			z80.h = z80.e
			break
		case 0x64: /* LD H,H */
			break
		case 0x65: /* LD H,L */
			z80.h = z80.l
			break
		case 0x66: /* LD H,(HL) */
			z80.h = z80.memory.readByte(z80.HL())
			break
		case 0x67: /* LD H,A */
			z80.h = z80.a
			break
		case 0x68: /* LD L,B */
			z80.l = z80.b
			break
		case 0x69: /* LD L,C */
			z80.l = z80.c
			break
		case 0x6a: /* LD L,D */
			z80.l = z80.d
			break
		case 0x6b: /* LD L,E */
			z80.l = z80.e
			break
		case 0x6c: /* LD L,H */
			z80.l = z80.h
			break
		case 0x6d: /* LD L,L */
			break
		case 0x6e: /* LD L,(HL) */
			z80.l = z80.memory.readByte(z80.HL())
			break
		case 0x6f: /* LD L,A */
			z80.l = z80.a
			break
		case 0x70: /* LD (HL),B */
			z80.memory.writeByte(z80.HL(), z80.b)
			break
		case 0x71: /* LD (HL),C */
			z80.memory.writeByte(z80.HL(), z80.c)
			break
		case 0x72: /* LD (HL),D */
			z80.memory.writeByte(z80.HL(), z80.d)
			break
		case 0x73: /* LD (HL),E */
			z80.memory.writeByte(z80.HL(), z80.e)
			break
		case 0x74: /* LD (HL),H */
			z80.memory.writeByte(z80.HL(), z80.h)
			break
		case 0x75: /* LD (HL),L */
			z80.memory.writeByte(z80.HL(), z80.l)
			break
		case 0x76: /* HALT */
			z80.halted = true
			z80.pc--
			return
		case 0x77: /* LD (HL),A */
			z80.memory.writeByte(z80.HL(), z80.a)
			break
		case 0x78: /* LD A,B */
			z80.a = z80.b
			break
		case 0x79: /* LD A,C */
			z80.a = z80.c
			break
		case 0x7a: /* LD A,D */
			z80.a = z80.d
			break
		case 0x7b: /* LD A,E */
			z80.a = z80.e
			break
		case 0x7c: /* LD A,H */
			z80.a = z80.h
			break
		case 0x7d: /* LD A,L */
			z80.a = z80.l
			break
		case 0x7e: /* LD A,(HL) */
			z80.a = z80.memory.readByte(z80.HL())
			break
		case 0x7f: /* LD A,A */
			break
		case 0x80: /* ADD A,B */
			z80.add(z80.b)
			break
		case 0x81: /* ADD A,C */
			z80.add(z80.c)
			break
		case 0x82: /* ADD A,D */
			z80.add(z80.d)
			break
		case 0x83: /* ADD A,E */
			z80.add(z80.e)
			break
		case 0x84: /* ADD A,H */
			z80.add(z80.h)
			break
		case 0x85: /* ADD A,L */
			z80.add(z80.l)
			break
		case 0x86: /* ADD A,(HL) */
			{
				var bytetemp byte = z80.memory.readByte(z80.HL())

				z80.add(bytetemp)
			}
			break
		case 0x87: /* ADD A,A */
			z80.add(z80.a)
			break
		case 0x88: /* ADC A,B */
			z80.adc(z80.b)
			break
		case 0x89: /* ADC A,C */
			z80.adc(z80.c)
			break
		case 0x8a: /* ADC A,D */
			z80.adc(z80.d)
			break
		case 0x8b: /* ADC A,E */
			z80.adc(z80.e)
			break
		case 0x8c: /* ADC A,H */
			z80.adc(z80.h)
			break
		case 0x8d: /* ADC A,L */
			z80.adc(z80.l)
			break
		case 0x8e: /* ADC A,(HL) */
			{
				var bytetemp byte = z80.memory.readByte(z80.HL())

				z80.adc(bytetemp)
			}
			break
		case 0x8f: /* ADC A,A */
			z80.adc(z80.a)
			break
		case 0x90: /* SUB A,B */
			z80.sub(z80.b)
			break
		case 0x91: /* SUB A,C */
			z80.sub(z80.c)
			break
		case 0x92: /* SUB A,D */
			z80.sub(z80.d)
			break
		case 0x93: /* SUB A,E */
			z80.sub(z80.e)
			break
		case 0x94: /* SUB A,H */
			z80.sub(z80.h)
			break
		case 0x95: /* SUB A,L */
			z80.sub(z80.l)
			break
		case 0x96: /* SUB A,(HL) */
			{
				var bytetemp byte = z80.memory.readByte(z80.HL())

				z80.sub(bytetemp)
			}
			break
		case 0x97: /* SUB A,A */
			z80.sub(z80.a)
			break
		case 0x98: /* SBC A,B */
			z80.sbc(z80.b)
			break
		case 0x99: /* SBC A,C */
			z80.sbc(z80.c)
			break
		case 0x9a: /* SBC A,D */
			z80.sbc(z80.d)
			break
		case 0x9b: /* SBC A,E */
			z80.sbc(z80.e)
			break
		case 0x9c: /* SBC A,H */
			z80.sbc(z80.h)
			break
		case 0x9d: /* SBC A,L */
			z80.sbc(z80.l)
			break
		case 0x9e: /* SBC A,(HL) */
			{
				var bytetemp byte = z80.memory.readByte(z80.HL())

				z80.sbc(bytetemp)
			}
			break
		case 0x9f: /* SBC A,A */
			z80.sbc(z80.a)
			break
		case 0xa0: /* AND A,B */
			z80.and(z80.b)
			break
		case 0xa1: /* AND A,C */
			z80.and(z80.c)
			break
		case 0xa2: /* AND A,D */
			z80.and(z80.d)
			break
		case 0xa3: /* AND A,E */
			z80.and(z80.e)
			break
		case 0xa4: /* AND A,H */
			z80.and(z80.h)
			break
		case 0xa5: /* AND A,L */
			z80.and(z80.l)
			break
		case 0xa6: /* AND A,(HL) */
			{
				var bytetemp byte = z80.memory.readByte(z80.HL())

				z80.and(bytetemp)
			}
			break
		case 0xa7: /* AND A,A */
			z80.and(z80.a)
			break
		case 0xa8: /* XOR A,B */
			z80.xor(z80.b)
			break
		case 0xa9: /* XOR A,C */
			z80.xor(z80.c)
			break
		case 0xaa: /* XOR A,D */
			z80.xor(z80.d)
			break
		case 0xab: /* XOR A,E */
			z80.xor(z80.e)
			break
		case 0xac: /* XOR A,H */
			z80.xor(z80.h)
			break
		case 0xad: /* XOR A,L */
			z80.xor(z80.l)
			break
		case 0xae: /* XOR A,(HL) */
			{
				var bytetemp byte = z80.memory.readByte(z80.HL())

				z80.xor(bytetemp)
			}
			break
		case 0xaf: /* XOR A,A */
			z80.xor(z80.a)
			break
		case 0xb0: /* OR A,B */
			z80.or(z80.b)
			break
		case 0xb1: /* OR A,C */
			z80.or(z80.c)
			break
		case 0xb2: /* OR A,D */
			z80.or(z80.d)
			break
		case 0xb3: /* OR A,E */
			z80.or(z80.e)
			break
		case 0xb4: /* OR A,H */
			z80.or(z80.h)
			break
		case 0xb5: /* OR A,L */
			z80.or(z80.l)
			break
		case 0xb6: /* OR A,(HL) */
			{
				var bytetemp byte = z80.memory.readByte(z80.HL())

				z80.or(bytetemp)
			}
			break
		case 0xb7: /* OR A,A */
			z80.or(z80.a)
			break
		case 0xb8: /* CP B */
			z80.cp(z80.b)
			break
		case 0xb9: /* CP C */
			z80.cp(z80.c)
			break
		case 0xba: /* CP D */
			z80.cp(z80.d)
			break
		case 0xbb: /* CP E */
			z80.cp(z80.e)
			break
		case 0xbc: /* CP H */
			z80.cp(z80.h)
			break
		case 0xbd: /* CP L */
			z80.cp(z80.l)
			break
		case 0xbe: /* CP (HL) */
			{
				var bytetemp byte = z80.memory.readByte(z80.HL())

				z80.cp(bytetemp)
			}
			break
		case 0xbf: /* CP A */
			z80.cp(z80.a)
			break
		case 0xc0: /* RET NZ */
			z80.memory.contendReadNoMreq(z80.IR(), 1)
			if z80.pc == 0x056c || z80.pc == 0x0112 {
				if z80.tapeLoadTrap() == 0 {
					break
				}
			}
			if !((z80.f & FLAG_Z) != 0) {
				z80.ret()
			}
			break
		case 0xc1: /* POP BC */
			z80.pop16(&z80.c, &z80.b)
			break
		case 0xc2: /* JP NZ,nnnn */
			if (z80.f & FLAG_Z) == 0 {
				z80.jp()
			} else {
				z80.memory.contendRead(z80.pc, 3)
				z80.memory.contendRead(z80.pc+1, 3)
				z80.pc += 2
			}
			break
		case 0xc3: /* JP nnnn */
			z80.jp()
			break
		case 0xc4: /* CALL NZ,nnnn */
			if (z80.f & FLAG_Z) == 0 {
				z80.call()
			} else {
				z80.memory.contendRead(z80.pc, 3)
				z80.memory.contendRead(z80.pc+1, 3)
				z80.pc += 2
			}
			break
		case 0xc5: /* PUSH BC */
			z80.memory.contendReadNoMreq(z80.IR(), 1)
			z80.push16(z80.c, z80.b)
			break
		case 0xc6: /* ADD A,nn */
			{
				var bytetemp byte = z80.memory.readByte(z80.PC())
				z80.pc++
				z80.add(bytetemp)
			}
			break
		case 0xc7: /* RST 00 */
			z80.memory.contendReadNoMreq(z80.IR(), 1)
			z80.rst(0x00)
			break
		case 0xc8: /* RET Z */
			z80.memory.contendReadNoMreq(z80.IR(), 1)
			if (z80.f & FLAG_Z) != 0 {
				z80.ret()
			}
			break
		case 0xc9: /* RET */
			z80.ret()
			break
		case 0xca: /* JP Z,nnnn */
			if (z80.f & FLAG_Z) != 0 {
				z80.jp()
			} else {
				z80.memory.contendRead(z80.pc, 3)
				z80.memory.contendRead(z80.pc+1, 3)
				z80.pc += 2
			}
			break
		case 0xcb: /* shift CB */
			{
				var opcode2 byte
				z80.memory.contendRead(z80.pc, 4)
				opcode2 = z80.memory.readByteInternal(z80.pc)
				z80.pc++
				z80.r++

				switch opcode2 {
				/* z80_cb.c: Z80 CBxx opcodes
				   Copyright (c) 1999-2003 Philip Kendall

				   This program is free software; you can redistribute it and/or modify
				   it under the terms of the GNU General Public License as published by
				   the Free Software Foundation; either version 2 of the License, or
				   (at your option) any later version.

				   This program is distributed in the hope that it will be useful,
				   but WITHOUT ANY WARRANTY; without even the implied warranty of
				   MERCHANTABILITY or FITNESS FOR A PARTICULAR PURPOSE.  See the
				   GNU General Public License for more details.

				   You should have received a copy of the GNU General Public License along
				   with this program; if not, write to the Free Software Foundation, Inc.,
				   51 Franklin Street, Fifth Floor, Boston, MA 02110-1301 USA.

				   Author contact information:

				   E-mail: philip-fuse@shadowmagic.org.uk

				*/

				/* NB: this file is autogenerated by './z80.pl' from 'opcodes_cb.dat',
				   and included in 'z80_ops.c' */

				case 0x00: /* RLC B */
					z80.rlc(&z80.b)
					break
				case 0x01: /* RLC C */
					z80.rlc(&z80.c)
					break
				case 0x02: /* RLC D */
					z80.rlc(&z80.d)
					break
				case 0x03: /* RLC E */
					z80.rlc(&z80.e)
					break
				case 0x04: /* RLC H */
					z80.rlc(&z80.h)
					break
				case 0x05: /* RLC L */
					z80.rlc(&z80.l)
					break
				case 0x06: /* RLC (HL) */
					var bytetemp byte = z80.memory.readByte(z80.HL())
					z80.memory.contendReadNoMreq(z80.HL(), 1)
					z80.rlc(&bytetemp)
					z80.memory.writeByte(z80.HL(), bytetemp)
					break
				case 0x07: /* RLC A */
					z80.rlc(&z80.a)
					break
				case 0x08: /* RRC B */
					z80.rrc(&z80.b)
					break
				case 0x09: /* RRC C */
					z80.rrc(&z80.c)
					break
				case 0x0a: /* RRC D */
					z80.rrc(&z80.d)
					break
				case 0x0b: /* RRC E */
					z80.rrc(&z80.e)
					break
				case 0x0c: /* RRC H */
					z80.rrc(&z80.h)
					break
				case 0x0d: /* RRC L */
					z80.rrc(&z80.l)
					break
				case 0x0e: /* RRC (HL) */
					var bytetemp byte = z80.memory.readByte(z80.HL())
					z80.memory.contendReadNoMreq(z80.HL(), 1)
					z80.rrc(&bytetemp)
					z80.memory.writeByte(z80.HL(), bytetemp)
					break
				case 0x0f: /* RRC A */
					z80.rrc(&z80.a)
					break
				case 0x10: /* RL B */
					z80.rl(&z80.b)
					break
				case 0x11: /* RL C */
					z80.rl(&z80.c)
					break
				case 0x12: /* RL D */
					z80.rl(&z80.d)
					break
				case 0x13: /* RL E */
					z80.rl(&z80.e)
					break
				case 0x14: /* RL H */
					z80.rl(&z80.h)
					break
				case 0x15: /* RL L */
					z80.rl(&z80.l)
					break
				case 0x16: /* RL (HL) */
					var bytetemp byte = z80.memory.readByte(z80.HL())
					z80.memory.contendReadNoMreq(z80.HL(), 1)
					z80.rl(&bytetemp)
					z80.memory.writeByte(z80.HL(), bytetemp)
					break
				case 0x17: /* RL A */
					z80.rl(&z80.a)
					break
				case 0x18: /* RR B */
					z80.rr(&z80.b)
					break
				case 0x19: /* RR C */
					z80.rr(&z80.c)
					break
				case 0x1a: /* RR D */
					z80.rr(&z80.d)
					break
				case 0x1b: /* RR E */
					z80.rr(&z80.e)
					break
				case 0x1c: /* RR H */
					z80.rr(&z80.h)
					break
				case 0x1d: /* RR L */
					z80.rr(&z80.l)
					break
				case 0x1e: /* RR (HL) */
					var bytetemp byte = z80.memory.readByte(z80.HL())
					z80.memory.contendReadNoMreq(z80.HL(), 1)
					z80.rr(&bytetemp)
					z80.memory.writeByte(z80.HL(), bytetemp)
					break
				case 0x1f: /* RR A */
					z80.rr(&z80.a)
					break
				case 0x20: /* SLA B */
					z80.sla(&z80.b)
					break
				case 0x21: /* SLA C */
					z80.sla(&z80.c)
					break
				case 0x22: /* SLA D */
					z80.sla(&z80.d)
					break
				case 0x23: /* SLA E */
					z80.sla(&z80.e)
					break
				case 0x24: /* SLA H */
					z80.sla(&z80.h)
					break
				case 0x25: /* SLA L */
					z80.sla(&z80.l)
					break
				case 0x26: /* SLA (HL) */
					var bytetemp byte = z80.memory.readByte(z80.HL())
					z80.memory.contendReadNoMreq(z80.HL(), 1)
					z80.sla(&bytetemp)
					z80.memory.writeByte(z80.HL(), bytetemp)
					break
				case 0x27: /* SLA A */
					z80.sla(&z80.a)
					break
				case 0x28: /* SRA B */
					z80.sra(&z80.b)
					break
				case 0x29: /* SRA C */
					z80.sra(&z80.c)
					break
				case 0x2a: /* SRA D */
					z80.sra(&z80.d)
					break
				case 0x2b: /* SRA E */
					z80.sra(&z80.e)
					break
				case 0x2c: /* SRA H */
					z80.sra(&z80.h)
					break
				case 0x2d: /* SRA L */
					z80.sra(&z80.l)
					break
				case 0x2e: /* SRA (HL) */
					var bytetemp byte = z80.memory.readByte(z80.HL())
					z80.memory.contendReadNoMreq(z80.HL(), 1)
					z80.sra(&bytetemp)
					z80.memory.writeByte(z80.HL(), bytetemp)
					break
				case 0x2f: /* SRA A */
					z80.sra(&z80.a)
					break
				case 0x30: /* SLL B */
					z80.sll(&z80.b)
					break
				case 0x31: /* SLL C */
					z80.sll(&z80.c)
					break
				case 0x32: /* SLL D */
					z80.sll(&z80.d)
					break
				case 0x33: /* SLL E */
					z80.sll(&z80.e)
					break
				case 0x34: /* SLL H */
					z80.sll(&z80.h)
					break
				case 0x35: /* SLL L */
					z80.sll(&z80.l)
					break
				case 0x36: /* SLL (HL) */
					var bytetemp byte = z80.memory.readByte(z80.HL())
					z80.memory.contendReadNoMreq(z80.HL(), 1)
					z80.sll(&bytetemp)
					z80.memory.writeByte(z80.HL(), bytetemp)
					break
				case 0x37: /* SLL A */
					z80.sll(&z80.a)
					break
				case 0x38: /* SRL B */
					z80.srl(&z80.b)
					break
				case 0x39: /* SRL C */
					z80.srl(&z80.c)
					break
				case 0x3a: /* SRL D */
					z80.srl(&z80.d)
					break
				case 0x3b: /* SRL E */
					z80.srl(&z80.e)
					break
				case 0x3c: /* SRL H */
					z80.srl(&z80.h)
					break
				case 0x3d: /* SRL L */
					z80.srl(&z80.l)
					break
				case 0x3e: /* SRL (HL) */
					var bytetemp byte = z80.memory.readByte(z80.HL())
					z80.memory.contendReadNoMreq(z80.HL(), 1)
					z80.srl(&bytetemp)
					z80.memory.writeByte(z80.HL(), bytetemp)
					break
				case 0x3f: /* SRL A */
					z80.srl(&z80.a)
					break
				case 0x40: /* BIT 0,B */
					z80.bit(0, z80.b)
					break
				case 0x41: /* BIT 0,C */
					z80.bit(0, z80.c)
					break
				case 0x42: /* BIT 0,D */
					z80.bit(0, z80.d)
					break
				case 0x43: /* BIT 0,E */
					z80.bit(0, z80.e)
					break
				case 0x44: /* BIT 0,H */
					z80.bit(0, z80.h)
					break
				case 0x45: /* BIT 0,L */
					z80.bit(0, z80.l)
					break
				case 0x46: /* BIT 0,(HL) */
					bytetemp := z80.memory.readByte(z80.HL())
					z80.memory.contendReadNoMreq(z80.HL(), 1)
					z80.bit(0, bytetemp)
					break
				case 0x47: /* BIT 0,A */
					z80.bit(0, z80.a)
					break
				case 0x48: /* BIT 1,B */
					z80.bit(1, z80.b)
					break
				case 0x49: /* BIT 1,C */
					z80.bit(1, z80.c)
					break
				case 0x4a: /* BIT 1,D */
					z80.bit(1, z80.d)
					break
				case 0x4b: /* BIT 1,E */
					z80.bit(1, z80.e)
					break
				case 0x4c: /* BIT 1,H */
					z80.bit(1, z80.h)
					break
				case 0x4d: /* BIT 1,L */
					z80.bit(1, z80.l)
					break
				case 0x4e: /* BIT 1,(HL) */
					bytetemp := z80.memory.readByte(z80.HL())
					z80.memory.contendReadNoMreq(z80.HL(), 1)
					z80.bit(1, bytetemp)
					break
				case 0x4f: /* BIT 1,A */
					z80.bit(1, z80.a)
					break
				case 0x50: /* BIT 2,B */
					z80.bit(2, z80.b)
					break
				case 0x51: /* BIT 2,C */
					z80.bit(2, z80.c)
					break
				case 0x52: /* BIT 2,D */
					z80.bit(2, z80.d)
					break
				case 0x53: /* BIT 2,E */
					z80.bit(2, z80.e)
					break
				case 0x54: /* BIT 2,H */
					z80.bit(2, z80.h)
					break
				case 0x55: /* BIT 2,L */
					z80.bit(2, z80.l)
					break
				case 0x56: /* BIT 2,(HL) */
					bytetemp := z80.memory.readByte(z80.HL())
					z80.memory.contendReadNoMreq(z80.HL(), 1)
					z80.bit(2, bytetemp)
					break
				case 0x57: /* BIT 2,A */
					z80.bit(2, z80.a)
					break
				case 0x58: /* BIT 3,B */
					z80.bit(3, z80.b)
					break
				case 0x59: /* BIT 3,C */
					z80.bit(3, z80.c)
					break
				case 0x5a: /* BIT 3,D */
					z80.bit(3, z80.d)
					break
				case 0x5b: /* BIT 3,E */
					z80.bit(3, z80.e)
					break
				case 0x5c: /* BIT 3,H */
					z80.bit(3, z80.h)
					break
				case 0x5d: /* BIT 3,L */
					z80.bit(3, z80.l)
					break
				case 0x5e: /* BIT 3,(HL) */
					bytetemp := z80.memory.readByte(z80.HL())
					z80.memory.contendReadNoMreq(z80.HL(), 1)
					z80.bit(3, bytetemp)
					break
				case 0x5f: /* BIT 3,A */
					z80.bit(3, z80.a)
					break
				case 0x60: /* BIT 4,B */
					z80.bit(4, z80.b)
					break
				case 0x61: /* BIT 4,C */
					z80.bit(4, z80.c)
					break
				case 0x62: /* BIT 4,D */
					z80.bit(4, z80.d)
					break
				case 0x63: /* BIT 4,E */
					z80.bit(4, z80.e)
					break
				case 0x64: /* BIT 4,H */
					z80.bit(4, z80.h)
					break
				case 0x65: /* BIT 4,L */
					z80.bit(4, z80.l)
					break
				case 0x66: /* BIT 4,(HL) */
					bytetemp := z80.memory.readByte(z80.HL())
					z80.memory.contendReadNoMreq(z80.HL(), 1)
					z80.bit(4, bytetemp)
					break
				case 0x67: /* BIT 4,A */
					z80.bit(4, z80.a)
					break
				case 0x68: /* BIT 5,B */
					z80.bit(5, z80.b)
					break
				case 0x69: /* BIT 5,C */
					z80.bit(5, z80.c)
					break
				case 0x6a: /* BIT 5,D */
					z80.bit(5, z80.d)
					break
				case 0x6b: /* BIT 5,E */
					z80.bit(5, z80.e)
					break
				case 0x6c: /* BIT 5,H */
					z80.bit(5, z80.h)
					break
				case 0x6d: /* BIT 5,L */
					z80.bit(5, z80.l)
					break
				case 0x6e: /* BIT 5,(HL) */
					bytetemp := z80.memory.readByte(z80.HL())
					z80.memory.contendReadNoMreq(z80.HL(), 1)
					z80.bit(5, bytetemp)
					break
				case 0x6f: /* BIT 5,A */
					z80.bit(5, z80.a)
					break
				case 0x70: /* BIT 6,B */
					z80.bit(6, z80.b)
					break
				case 0x71: /* BIT 6,C */
					z80.bit(6, z80.c)
					break
				case 0x72: /* BIT 6,D */
					z80.bit(6, z80.d)
					break
				case 0x73: /* BIT 6,E */
					z80.bit(6, z80.e)
					break
				case 0x74: /* BIT 6,H */
					z80.bit(6, z80.h)
					break
				case 0x75: /* BIT 6,L */
					z80.bit(6, z80.l)
					break
				case 0x76: /* BIT 6,(HL) */
					bytetemp := z80.memory.readByte(z80.HL())
					z80.memory.contendReadNoMreq(z80.HL(), 1)
					z80.bit(6, bytetemp)
					break
				case 0x77: /* BIT 6,A */
					z80.bit(6, z80.a)
					break
				case 0x78: /* BIT 7,B */
					z80.bit(7, z80.b)
					break
				case 0x79: /* BIT 7,C */
					z80.bit(7, z80.c)
					break
				case 0x7a: /* BIT 7,D */
					z80.bit(7, z80.d)
					break
				case 0x7b: /* BIT 7,E */
					z80.bit(7, z80.e)
					break
				case 0x7c: /* BIT 7,H */
					z80.bit(7, z80.h)
					break
				case 0x7d: /* BIT 7,L */
					z80.bit(7, z80.l)
					break
				case 0x7e: /* BIT 7,(HL) */
					bytetemp := z80.memory.readByte(z80.HL())
					z80.memory.contendReadNoMreq(z80.HL(), 1)
					z80.bit(7, bytetemp)
					break
				case 0x7f: /* BIT 7,A */
					z80.bit(7, z80.a)
					break
				case 0x80: /* RES 0,B */
					z80.b &= 0xfe
					break
				case 0x81: /* RES 0,C */
					z80.c &= 0xfe
					break
				case 0x82: /* RES 0,D */
					z80.d &= 0xfe
					break
				case 0x83: /* RES 0,E */
					z80.e &= 0xfe
					break
				case 0x84: /* RES 0,H */
					z80.h &= 0xfe
					break
				case 0x85: /* RES 0,L */
					z80.l &= 0xfe
					break
				case 0x86: /* RES 0,(HL) */
					var bytetemp byte = z80.memory.readByte(z80.HL())
					z80.memory.contendReadNoMreq(z80.HL(), 1)
					z80.memory.writeByte(z80.HL(), bytetemp&0xfe)
					break
				case 0x87: /* RES 0,A */
					z80.a &= 0xfe
					break
				case 0x88: /* RES 1,B */
					z80.b &= 0xfd
					break
				case 0x89: /* RES 1,C */
					z80.c &= 0xfd
					break
				case 0x8a: /* RES 1,D */
					z80.d &= 0xfd
					break
				case 0x8b: /* RES 1,E */
					z80.e &= 0xfd
					break
				case 0x8c: /* RES 1,H */
					z80.h &= 0xfd
					break
				case 0x8d: /* RES 1,L */
					z80.l &= 0xfd
					break
				case 0x8e: /* RES 1,(HL) */
					var bytetemp byte = z80.memory.readByte(z80.HL())
					z80.memory.contendReadNoMreq(z80.HL(), 1)
					z80.memory.writeByte(z80.HL(), bytetemp&0xfd)
					break
				case 0x8f: /* RES 1,A */
					z80.a &= 0xfd
					break
				case 0x90: /* RES 2,B */
					z80.b &= 0xfb
					break
				case 0x91: /* RES 2,C */
					z80.c &= 0xfb
					break
				case 0x92: /* RES 2,D */
					z80.d &= 0xfb
					break
				case 0x93: /* RES 2,E */
					z80.e &= 0xfb
					break
				case 0x94: /* RES 2,H */
					z80.h &= 0xfb
					break
				case 0x95: /* RES 2,L */
					z80.l &= 0xfb
					break
				case 0x96: /* RES 2,(HL) */
					var bytetemp byte = z80.memory.readByte(z80.HL())
					z80.memory.contendReadNoMreq(z80.HL(), 1)
					z80.memory.writeByte(z80.HL(), bytetemp&0xfb)
					break
				case 0x97: /* RES 2,A */
					z80.a &= 0xfb
					break
				case 0x98: /* RES 3,B */
					z80.b &= 0xf7
					break
				case 0x99: /* RES 3,C */
					z80.c &= 0xf7
					break
				case 0x9a: /* RES 3,D */
					z80.d &= 0xf7
					break
				case 0x9b: /* RES 3,E */
					z80.e &= 0xf7
					break
				case 0x9c: /* RES 3,H */
					z80.h &= 0xf7
					break
				case 0x9d: /* RES 3,L */
					z80.l &= 0xf7
					break
				case 0x9e: /* RES 3,(HL) */
					var bytetemp byte = z80.memory.readByte(z80.HL())
					z80.memory.contendReadNoMreq(z80.HL(), 1)
					z80.memory.writeByte(z80.HL(), bytetemp&0xf7)
					break
				case 0x9f: /* RES 3,A */
					z80.a &= 0xf7
					break
				case 0xa0: /* RES 4,B */
					z80.b &= 0xef
					break
				case 0xa1: /* RES 4,C */
					z80.c &= 0xef
					break
				case 0xa2: /* RES 4,D */
					z80.d &= 0xef
					break
				case 0xa3: /* RES 4,E */
					z80.e &= 0xef
					break
				case 0xa4: /* RES 4,H */
					z80.h &= 0xef
					break
				case 0xa5: /* RES 4,L */
					z80.l &= 0xef
					break
				case 0xa6: /* RES 4,(HL) */
					var bytetemp byte = z80.memory.readByte(z80.HL())
					z80.memory.contendReadNoMreq(z80.HL(), 1)
					z80.memory.writeByte(z80.HL(), bytetemp&0xef)
					break
				case 0xa7: /* RES 4,A */
					z80.a &= 0xef
					break
				case 0xa8: /* RES 5,B */
					z80.b &= 0xdf
					break
				case 0xa9: /* RES 5,C */
					z80.c &= 0xdf
					break
				case 0xaa: /* RES 5,D */
					z80.d &= 0xdf
					break
				case 0xab: /* RES 5,E */
					z80.e &= 0xdf
					break
				case 0xac: /* RES 5,H */
					z80.h &= 0xdf
					break
				case 0xad: /* RES 5,L */
					z80.l &= 0xdf
					break
				case 0xae: /* RES 5,(HL) */
					var bytetemp byte = z80.memory.readByte(z80.HL())
					z80.memory.contendReadNoMreq(z80.HL(), 1)
					z80.memory.writeByte(z80.HL(), bytetemp&0xdf)
					break
				case 0xaf: /* RES 5,A */
					z80.a &= 0xdf
					break
				case 0xb0: /* RES 6,B */
					z80.b &= 0xbf
					break
				case 0xb1: /* RES 6,C */
					z80.c &= 0xbf
					break
				case 0xb2: /* RES 6,D */
					z80.d &= 0xbf
					break
				case 0xb3: /* RES 6,E */
					z80.e &= 0xbf
					break
				case 0xb4: /* RES 6,H */
					z80.h &= 0xbf
					break
				case 0xb5: /* RES 6,L */
					z80.l &= 0xbf
					break
				case 0xb6: /* RES 6,(HL) */
					var bytetemp byte = z80.memory.readByte(z80.HL())
					z80.memory.contendReadNoMreq(z80.HL(), 1)
					z80.memory.writeByte(z80.HL(), bytetemp&0xbf)
					break
				case 0xb7: /* RES 6,A */
					z80.a &= 0xbf
					break
				case 0xb8: /* RES 7,B */
					z80.b &= 0x7f
					break
				case 0xb9: /* RES 7,C */
					z80.c &= 0x7f
					break
				case 0xba: /* RES 7,D */
					z80.d &= 0x7f
					break
				case 0xbb: /* RES 7,E */
					z80.e &= 0x7f
					break
				case 0xbc: /* RES 7,H */
					z80.h &= 0x7f
					break
				case 0xbd: /* RES 7,L */
					z80.l &= 0x7f
					break
				case 0xbe: /* RES 7,(HL) */
					var bytetemp byte = z80.memory.readByte(z80.HL())
					z80.memory.contendReadNoMreq(z80.HL(), 1)
					z80.memory.writeByte(z80.HL(), bytetemp&0x7f)
					break
				case 0xbf: /* RES 7,A */
					z80.a &= 0x7f
					break
				case 0xc0: /* SET 0,B */
					z80.b |= 0x01
					break
				case 0xc1: /* SET 0,C */
					z80.c |= 0x01
					break
				case 0xc2: /* SET 0,D */
					z80.d |= 0x01
					break
				case 0xc3: /* SET 0,E */
					z80.e |= 0x01
					break
				case 0xc4: /* SET 0,H */
					z80.h |= 0x01
					break
				case 0xc5: /* SET 0,L */
					z80.l |= 0x01
					break
				case 0xc6: /* SET 0,(HL) */
					var bytetemp byte = z80.memory.readByte(z80.HL())
					z80.memory.contendReadNoMreq(z80.HL(), 1)
					z80.memory.writeByte(z80.HL(), bytetemp|0x01)
					break
				case 0xc7: /* SET 0,A */
					z80.a |= 0x01
					break
				case 0xc8: /* SET 1,B */
					z80.b |= 0x02
					break
				case 0xc9: /* SET 1,C */
					z80.c |= 0x02
					break
				case 0xca: /* SET 1,D */
					z80.d |= 0x02
					break
				case 0xcb: /* SET 1,E */
					z80.e |= 0x02
					break
				case 0xcc: /* SET 1,H */
					z80.h |= 0x02
					break
				case 0xcd: /* SET 1,L */
					z80.l |= 0x02
					break
				case 0xce: /* SET 1,(HL) */
					var bytetemp byte = z80.memory.readByte(z80.HL())
					z80.memory.contendReadNoMreq(z80.HL(), 1)
					z80.memory.writeByte(z80.HL(), bytetemp|0x02)
					break
				case 0xcf: /* SET 1,A */
					z80.a |= 0x02
					break
				case 0xd0: /* SET 2,B */
					z80.b |= 0x04
					break
				case 0xd1: /* SET 2,C */
					z80.c |= 0x04
					break
				case 0xd2: /* SET 2,D */
					z80.d |= 0x04
					break
				case 0xd3: /* SET 2,E */
					z80.e |= 0x04
					break
				case 0xd4: /* SET 2,H */
					z80.h |= 0x04
					break
				case 0xd5: /* SET 2,L */
					z80.l |= 0x04
					break
				case 0xd6: /* SET 2,(HL) */
					var bytetemp byte = z80.memory.readByte(z80.HL())
					z80.memory.contendReadNoMreq(z80.HL(), 1)
					z80.memory.writeByte(z80.HL(), bytetemp|0x04)
					break
				case 0xd7: /* SET 2,A */
					z80.a |= 0x04
					break
				case 0xd8: /* SET 3,B */
					z80.b |= 0x08
					break
				case 0xd9: /* SET 3,C */
					z80.c |= 0x08
					break
				case 0xda: /* SET 3,D */
					z80.d |= 0x08
					break
				case 0xdb: /* SET 3,E */
					z80.e |= 0x08
					break
				case 0xdc: /* SET 3,H */
					z80.h |= 0x08
					break
				case 0xdd: /* SET 3,L */
					z80.l |= 0x08
					break
				case 0xde: /* SET 3,(HL) */
					var bytetemp byte = z80.memory.readByte(z80.HL())
					z80.memory.contendReadNoMreq(z80.HL(), 1)
					z80.memory.writeByte(z80.HL(), bytetemp|0x08)
					break
				case 0xdf: /* SET 3,A */
					z80.a |= 0x08
					break
				case 0xe0: /* SET 4,B */
					z80.b |= 0x10
					break
				case 0xe1: /* SET 4,C */
					z80.c |= 0x10
					break
				case 0xe2: /* SET 4,D */
					z80.d |= 0x10
					break
				case 0xe3: /* SET 4,E */
					z80.e |= 0x10
					break
				case 0xe4: /* SET 4,H */
					z80.h |= 0x10
					break
				case 0xe5: /* SET 4,L */
					z80.l |= 0x10
					break
				case 0xe6: /* SET 4,(HL) */
					var bytetemp byte = z80.memory.readByte(z80.HL())
					z80.memory.contendReadNoMreq(z80.HL(), 1)
					z80.memory.writeByte(z80.HL(), bytetemp|0x10)
					break
				case 0xe7: /* SET 4,A */
					z80.a |= 0x10
					break
				case 0xe8: /* SET 5,B */
					z80.b |= 0x20
					break
				case 0xe9: /* SET 5,C */
					z80.c |= 0x20
					break
				case 0xea: /* SET 5,D */
					z80.d |= 0x20
					break
				case 0xeb: /* SET 5,E */
					z80.e |= 0x20
					break
				case 0xec: /* SET 5,H */
					z80.h |= 0x20
					break
				case 0xed: /* SET 5,L */
					z80.l |= 0x20
					break
				case 0xee: /* SET 5,(HL) */
					var bytetemp byte = z80.memory.readByte(z80.HL())
					z80.memory.contendReadNoMreq(z80.HL(), 1)
					z80.memory.writeByte(z80.HL(), bytetemp|0x20)
					break
				case 0xef: /* SET 5,A */
					z80.a |= 0x20
					break
				case 0xf0: /* SET 6,B */
					z80.b |= 0x40
					break
				case 0xf1: /* SET 6,C */
					z80.c |= 0x40
					break
				case 0xf2: /* SET 6,D */
					z80.d |= 0x40
					break
				case 0xf3: /* SET 6,E */
					z80.e |= 0x40
					break
				case 0xf4: /* SET 6,H */
					z80.h |= 0x40
					break
				case 0xf5: /* SET 6,L */
					z80.l |= 0x40
					break
				case 0xf6: /* SET 6,(HL) */
					var bytetemp byte = z80.memory.readByte(z80.HL())
					z80.memory.contendReadNoMreq(z80.HL(), 1)
					z80.memory.writeByte(z80.HL(), bytetemp|0x40)
					break
				case 0xf7: /* SET 6,A */
					z80.a |= 0x40
					break
				case 0xf8: /* SET 7,B */
					z80.b |= 0x80
					break
				case 0xf9: /* SET 7,C */
					z80.c |= 0x80
					break
				case 0xfa: /* SET 7,D */
					z80.d |= 0x80
					break
				case 0xfb: /* SET 7,E */
					z80.e |= 0x80
					break
				case 0xfc: /* SET 7,H */
					z80.h |= 0x80
					break
				case 0xfd: /* SET 7,L */
					z80.l |= 0x80
					break
				case 0xfe: /* SET 7,(HL) */
					var bytetemp byte = z80.memory.readByte(z80.HL())
					z80.memory.contendReadNoMreq(z80.HL(), 1)
					z80.memory.writeByte(z80.HL(), bytetemp|0x80)
					break
				case 0xff: /* SET 7,A */
					z80.a |= 0x80
					break

				}
			}
			break
		case 0xcc: /* CALL Z,nnnn */
			if (z80.f & FLAG_Z) != 0 {
				z80.call()
			} else {
				z80.memory.contendRead(z80.pc, 3)
				z80.memory.contendRead(z80.pc+1, 3)
				z80.pc += 2
			}
			break
		case 0xcd: /* CALL nnnn */
			z80.call()
			break
		case 0xce: /* ADC A,nn */
			{
				var bytetemp byte = z80.memory.readByte(z80.PC())
				z80.pc++
				z80.adc(bytetemp)
			}
			break
		case 0xcf: /* RST 8 */
			z80.memory.contendReadNoMreq(z80.IR(), 1)
			z80.rst(0x08)
			break
		case 0xd0: /* RET NC */
			z80.memory.contendReadNoMreq(z80.IR(), 1)
			if !((z80.f & FLAG_C) != 0) {
				z80.ret()
			}
			break
		case 0xd1: /* POP DE */
			z80.pop16(&z80.e, &z80.d)
			break
		case 0xd2: /* JP NC,nnnn */
			if (z80.f & FLAG_C) == 0 {
				z80.jp()
			} else {
				z80.memory.contendRead(z80.pc, 3)
				z80.memory.contendRead(z80.pc+1, 3)
				z80.pc += 2
			}
			break
		case 0xd3: /* OUT (nn),A */
			var outtemp uint16
			outtemp = uint16(z80.memory.readByte(z80.pc)) + (uint16(z80.a) << 8)
			z80.pc++
			z80.writePort(outtemp, z80.a)
			break
		case 0xd4: /* CALL NC,nnnn */
			if (z80.f & FLAG_C) == 0 {
				z80.call()
			} else {
				z80.memory.contendRead(z80.pc, 3)
				z80.memory.contendRead(z80.pc+1, 3)
				z80.pc += 2
			}
			break
		case 0xd5: /* PUSH DE */
			z80.memory.contendReadNoMreq(z80.IR(), 1)
			z80.push16(z80.e, z80.d)
			break
		case 0xd6: /* SUB nn */
			{
				var bytetemp byte = z80.memory.readByte(z80.PC())
				z80.pc++
				z80.sub(bytetemp)
			}
			break
		case 0xd7: /* RST 10 */
			z80.memory.contendReadNoMreq(z80.IR(), 1)
			z80.rst(0x10)
			break
		case 0xd8: /* RET C */
			z80.memory.contendReadNoMreq(z80.IR(), 1)
			if (z80.f & FLAG_C) != 0 {
				z80.ret()
			}
			break
		case 0xd9: /* EXX */
			var wordtemp uint16
			wordtemp = z80.BC()
			z80.setBC(z80.BC_())
			z80.setBC_(wordtemp)

			wordtemp = z80.DE()
			z80.setDE(z80.DE_())
			z80.setDE_(wordtemp)

			wordtemp = z80.HL()
			z80.setHL(z80.HL_())
			z80.setHL_(wordtemp)
			break
		case 0xda: /* JP C,nnnn */
			if (z80.f & FLAG_C) != 0 {
				z80.jp()
			} else {
				z80.memory.contendRead(z80.pc, 3)
				z80.memory.contendRead(z80.pc+1, 3)
				z80.pc += 2
			}
			break
		case 0xdb: /* IN A,(nn) */
			var intemp uint16
			intemp = uint16(z80.memory.readByte(z80.pc)) + (uint16(z80.a) << 8)
			z80.pc++
			z80.a = z80.readPort(intemp)
			break
		case 0xdc: /* CALL C,nnnn */
			if (z80.f & FLAG_C) != 0 {
				z80.call()
			} else {
				z80.memory.contendRead(z80.pc, 3)
				z80.memory.contendRead(z80.pc+1, 3)
				z80.pc += 2
			}
			break
		case 0xdd: /* shift DD */
			{
				var opcode2 byte
				z80.memory.contendRead(z80.pc, 4)
				opcode2 = z80.memory.readByteInternal(z80.pc)
				z80.pc++
				z80.r++

				switch opcode2 {

				/* z80_ddfd.c Z80 {DD,FD}xx opcodes
				   Copyright (c) 1999-2003 Philip Kendall

				   This program is free software; you can redistribute it and/or modify
				   it under the terms of the GNU General Public License as published by
				   the Free Software Foundation; either version 2 of the License, or
				   (at your option) any later version.

				   This program is distributed in the hope that it will be useful,
				   but WITHOUT ANY WARRANTY; without even the implied warranty of
				   MERCHANTABILITY or FITNESS FOR A PARTICULAR PURPOSE.  See the
				   GNU General Public License for more details.

				   You should have received a copy of the GNU General Public License along
				   with this program; if not, write to the Free Software Foundation, Inc.,
				   51 Franklin Street, Fifth Floor, Boston, MA 02110-1301 USA.

				   Author contact information:

				   E-mail: philip-fuse@shadowmagic.org.uk

				*/

				/* NB: this file is autogenerated by './z80.pl' from 'opcodes_ddfd.dat',
				   and included in 'z80_ops.c' */

				case 0x09: /* ADD ix,BC */
					z80.memory.contendReadNoMreq(z80.IR(), 1)
					z80.memory.contendReadNoMreq(z80.IR(), 1)
					z80.memory.contendReadNoMreq(z80.IR(), 1)
					z80.memory.contendReadNoMreq(z80.IR(), 1)
					z80.memory.contendReadNoMreq(z80.IR(), 1)
					z80.memory.contendReadNoMreq(z80.IR(), 1)
					z80.memory.contendReadNoMreq(z80.IR(), 1)
					z80.add16(z80.ix, z80.BC())
					break
				case 0x19: /* ADD ix,DE */
					z80.memory.contendReadNoMreq(z80.IR(), 1)
					z80.memory.contendReadNoMreq(z80.IR(), 1)
					z80.memory.contendReadNoMreq(z80.IR(), 1)
					z80.memory.contendReadNoMreq(z80.IR(), 1)
					z80.memory.contendReadNoMreq(z80.IR(), 1)
					z80.memory.contendReadNoMreq(z80.IR(), 1)
					z80.memory.contendReadNoMreq(z80.IR(), 1)
					z80.add16(z80.ix, z80.DE())
					break
				case 0x21: /* LD ix,nnnn */
					b1 := z80.memory.readByte(z80.pc)
					z80.pc++
					b2 := z80.memory.readByte(z80.pc)
					z80.pc++
					z80.setIX(joinBytes(b2, b1))
					break
				case 0x22: /* LD (nnnn),ix */
					z80.ld16nnrr(z80.ixl, z80.ixh)
					break
					break
				case 0x23: /* INC ix */
					z80.memory.contendReadNoMreq(z80.IR(), 1)
					z80.memory.contendReadNoMreq(z80.IR(), 1)
					z80.incIX()
					break
				case 0x24: /* INC z80.IXH() */
					z80.incIXH()
					break
				case 0x25: /* DEC z80.IXH() */
					z80.decIXH()
					break
				case 0x26: /* LD z80.IXH(),nn */
					z80.ixh = z80.memory.readByte(z80.pc)
					z80.pc++
					break
				case 0x29: /* ADD ix,ix */
					z80.memory.contendReadNoMreq(z80.IR(), 1)
					z80.memory.contendReadNoMreq(z80.IR(), 1)
					z80.memory.contendReadNoMreq(z80.IR(), 1)
					z80.memory.contendReadNoMreq(z80.IR(), 1)
					z80.memory.contendReadNoMreq(z80.IR(), 1)
					z80.memory.contendReadNoMreq(z80.IR(), 1)
					z80.memory.contendReadNoMreq(z80.IR(), 1)
					z80.add16(z80.ix, z80.IX())
					break
				case 0x2a: /* LD ix,(nnnn) */
					z80.ld16rrnn(&z80.ixl, &z80.ixh)
					break
					break
				case 0x2b: /* DEC ix */
					z80.memory.contendReadNoMreq(z80.IR(), 1)
					z80.memory.contendReadNoMreq(z80.IR(), 1)
					z80.decIX()
					break
				case 0x2c: /* INC z80.IXL() */
					z80.incIXL()
					break
				case 0x2d: /* DEC z80.IXL() */
					z80.decIXL()
					break
				case 0x2e: /* LD z80.IXL(),nn */
					z80.ixl = z80.memory.readByte(z80.pc)
					z80.pc++
					break
				case 0x34: /* INC (ix+dd) */
					var offset, bytetemp byte
					var wordtemp uint16
					offset = z80.memory.readByte(z80.pc)
					z80.memory.contendReadNoMreq(z80.pc, 1)
					z80.memory.contendReadNoMreq(z80.pc, 1)
					z80.memory.contendReadNoMreq(z80.pc, 1)
					z80.memory.contendReadNoMreq(z80.pc, 1)
					z80.memory.contendReadNoMreq(z80.pc, 1)
					z80.pc++
					wordtemp = uint16(int(z80.IX()) + int(signExtend(offset)))
					bytetemp = z80.memory.readByte(wordtemp)
					z80.memory.contendReadNoMreq(wordtemp, 1)
					z80.inc(&bytetemp)
					z80.memory.writeByte(wordtemp, bytetemp)
					break
				case 0x35: /* DEC (ix+dd) */
					var offset, bytetemp byte
					var wordtemp uint16
					offset = z80.memory.readByte(z80.pc)
					z80.memory.contendReadNoMreq(z80.pc, 1)
					z80.memory.contendReadNoMreq(z80.pc, 1)
					z80.memory.contendReadNoMreq(z80.pc, 1)
					z80.memory.contendReadNoMreq(z80.pc, 1)
					z80.memory.contendReadNoMreq(z80.pc, 1)
					z80.pc++
					wordtemp = uint16(int(z80.IX()) + int(signExtend(offset)))
					bytetemp = z80.memory.readByte(wordtemp)
					z80.memory.contendReadNoMreq(wordtemp, 1)
					z80.dec(&bytetemp)
					z80.memory.writeByte(wordtemp, bytetemp)
					break
				case 0x36: /* LD (ix+dd),nn */
					offset := z80.memory.readByte(z80.pc)
					z80.pc++
					value := z80.memory.readByte(z80.pc)
					z80.memory.contendReadNoMreq(z80.pc, 1)
					z80.memory.contendReadNoMreq(z80.pc, 1)
					z80.pc++
					z80.memory.writeByte(uint16(int(z80.IX())+int(signExtend(offset))), value)
					break
				case 0x39: /* ADD ix,SP */
					z80.memory.contendReadNoMreq(z80.IR(), 1)
					z80.memory.contendReadNoMreq(z80.IR(), 1)
					z80.memory.contendReadNoMreq(z80.IR(), 1)
					z80.memory.contendReadNoMreq(z80.IR(), 1)
					z80.memory.contendReadNoMreq(z80.IR(), 1)
					z80.memory.contendReadNoMreq(z80.IR(), 1)
					z80.memory.contendReadNoMreq(z80.IR(), 1)
					z80.add16(z80.ix, z80.SP())
					break
				case 0x44: /* LD B,z80.IXH() */
					z80.b = z80.ixh
					break
				case 0x45: /* LD B,z80.IXL() */
					z80.b = z80.ixl
					break
				case 0x46: /* LD B,(ix+dd) */
					var offset byte
					offset = z80.memory.readByte(z80.pc)
					z80.memory.contendReadNoMreq(z80.pc, 1)
					z80.memory.contendReadNoMreq(z80.pc, 1)
					z80.memory.contendReadNoMreq(z80.pc, 1)
					z80.memory.contendReadNoMreq(z80.pc, 1)
					z80.memory.contendReadNoMreq(z80.pc, 1)
					z80.pc++
					z80.b = z80.memory.readByte(uint16(int(z80.IX()) + int(signExtend(offset))))
					break
				case 0x4c: /* LD C,z80.IXH() */
					z80.c = z80.ixh
					break
				case 0x4d: /* LD C,z80.IXL() */
					z80.c = z80.ixl
					break
				case 0x4e: /* LD C,(ix+dd) */
					var offset byte
					offset = z80.memory.readByte(z80.pc)
					z80.memory.contendReadNoMreq(z80.pc, 1)
					z80.memory.contendReadNoMreq(z80.pc, 1)
					z80.memory.contendReadNoMreq(z80.pc, 1)
					z80.memory.contendReadNoMreq(z80.pc, 1)
					z80.memory.contendReadNoMreq(z80.pc, 1)
					z80.pc++
					z80.c = z80.memory.readByte(uint16(int(z80.IX()) + int(signExtend(offset))))
					break
				case 0x54: /* LD D,z80.IXH() */
					z80.d = z80.ixh
					break
				case 0x55: /* LD D,z80.IXL() */
					z80.d = z80.ixl
					break
				case 0x56: /* LD D,(ix+dd) */
					var offset byte
					offset = z80.memory.readByte(z80.pc)
					z80.memory.contendReadNoMreq(z80.pc, 1)
					z80.memory.contendReadNoMreq(z80.pc, 1)
					z80.memory.contendReadNoMreq(z80.pc, 1)
					z80.memory.contendReadNoMreq(z80.pc, 1)
					z80.memory.contendReadNoMreq(z80.pc, 1)
					z80.pc++
					z80.d = z80.memory.readByte(uint16(int(z80.IX()) + int(signExtend(offset))))
					break
				case 0x5c: /* LD E,z80.IXH() */
					z80.e = z80.ixh
					break
				case 0x5d: /* LD E,z80.IXL() */
					z80.e = z80.ixl
					break
				case 0x5e: /* LD E,(ix+dd) */
					var offset byte
					offset = z80.memory.readByte(z80.pc)
					z80.memory.contendReadNoMreq(z80.pc, 1)
					z80.memory.contendReadNoMreq(z80.pc, 1)
					z80.memory.contendReadNoMreq(z80.pc, 1)
					z80.memory.contendReadNoMreq(z80.pc, 1)
					z80.memory.contendReadNoMreq(z80.pc, 1)
					z80.pc++
					z80.e = z80.memory.readByte(uint16(int(z80.IX()) + int(signExtend(offset))))
					break
				case 0x60: /* LD z80.IXH(),B */
					z80.ixh = z80.b
					break
				case 0x61: /* LD z80.IXH(),C */
					z80.ixh = z80.c
					break
				case 0x62: /* LD z80.IXH(),D */
					z80.ixh = z80.d
					break
				case 0x63: /* LD z80.IXH(),E */
					z80.ixh = z80.e
					break
				case 0x64: /* LD z80.IXH(),z80.IXH() */
					break
				case 0x65: /* LD z80.IXH(),z80.IXL() */
					z80.ixh = z80.ixl
					break
				case 0x66: /* LD H,(ix+dd) */
					var offset byte
					offset = z80.memory.readByte(z80.pc)
					z80.memory.contendReadNoMreq(z80.pc, 1)
					z80.memory.contendReadNoMreq(z80.pc, 1)
					z80.memory.contendReadNoMreq(z80.pc, 1)
					z80.memory.contendReadNoMreq(z80.pc, 1)
					z80.memory.contendReadNoMreq(z80.pc, 1)
					z80.pc++
					z80.h = z80.memory.readByte(uint16(int(z80.IX()) + int(signExtend(offset))))
					break
				case 0x67: /* LD z80.IXH(),A */
					z80.ixh = z80.a
					break
				case 0x68: /* LD z80.IXL(),B */
					z80.ixl = z80.b
					break
				case 0x69: /* LD z80.IXL(),C */
					z80.ixl = z80.c
					break
				case 0x6a: /* LD z80.IXL(),D */
					z80.ixl = z80.d
					break
				case 0x6b: /* LD z80.IXL(),E */
					z80.ixl = z80.e
					break
				case 0x6c: /* LD z80.IXL(),z80.IXH() */
					z80.ixl = z80.ixh
					break
				case 0x6d: /* LD z80.IXL(),z80.IXL() */
					break
				case 0x6e: /* LD L,(ix+dd) */
					var offset byte
					offset = z80.memory.readByte(z80.pc)
					z80.memory.contendReadNoMreq(z80.pc, 1)
					z80.memory.contendReadNoMreq(z80.pc, 1)
					z80.memory.contendReadNoMreq(z80.pc, 1)
					z80.memory.contendReadNoMreq(z80.pc, 1)
					z80.memory.contendReadNoMreq(z80.pc, 1)
					z80.pc++
					z80.l = z80.memory.readByte(uint16(int(z80.IX()) + int(signExtend(offset))))
					break
				case 0x6f: /* LD z80.IXL(),A */
					z80.ixl = z80.a
					break
				case 0x70: /* LD (ix+dd),B */
					offset := z80.memory.readByte(z80.pc)
					z80.memory.contendReadNoMreq(z80.pc, 1)
					z80.memory.contendReadNoMreq(z80.pc, 1)
					z80.memory.contendReadNoMreq(z80.pc, 1)
					z80.memory.contendReadNoMreq(z80.pc, 1)
					z80.memory.contendReadNoMreq(z80.pc, 1)
					z80.pc++
					z80.memory.writeByte(uint16(int(z80.IX())+int(signExtend(offset))), z80.b)
					break
				case 0x71: /* LD (ix+dd),C */
					offset := z80.memory.readByte(z80.pc)
					z80.memory.contendReadNoMreq(z80.pc, 1)
					z80.memory.contendReadNoMreq(z80.pc, 1)
					z80.memory.contendReadNoMreq(z80.pc, 1)
					z80.memory.contendReadNoMreq(z80.pc, 1)
					z80.memory.contendReadNoMreq(z80.pc, 1)
					z80.pc++
					z80.memory.writeByte(uint16(int(z80.IX())+int(signExtend(offset))), z80.c)
					break
				case 0x72: /* LD (ix+dd),D */
					offset := z80.memory.readByte(z80.pc)
					z80.memory.contendReadNoMreq(z80.pc, 1)
					z80.memory.contendReadNoMreq(z80.pc, 1)
					z80.memory.contendReadNoMreq(z80.pc, 1)
					z80.memory.contendReadNoMreq(z80.pc, 1)
					z80.memory.contendReadNoMreq(z80.pc, 1)
					z80.pc++
					z80.memory.writeByte(uint16(int(z80.IX())+int(signExtend(offset))), z80.d)
					break
				case 0x73: /* LD (ix+dd),E */
					offset := z80.memory.readByte(z80.pc)
					z80.memory.contendReadNoMreq(z80.pc, 1)
					z80.memory.contendReadNoMreq(z80.pc, 1)
					z80.memory.contendReadNoMreq(z80.pc, 1)
					z80.memory.contendReadNoMreq(z80.pc, 1)
					z80.memory.contendReadNoMreq(z80.pc, 1)
					z80.pc++
					z80.memory.writeByte(uint16(int(z80.IX())+int(signExtend(offset))), z80.e)
					break
				case 0x74: /* LD (ix+dd),H */
					offset := z80.memory.readByte(z80.pc)
					z80.memory.contendReadNoMreq(z80.pc, 1)
					z80.memory.contendReadNoMreq(z80.pc, 1)
					z80.memory.contendReadNoMreq(z80.pc, 1)
					z80.memory.contendReadNoMreq(z80.pc, 1)
					z80.memory.contendReadNoMreq(z80.pc, 1)
					z80.pc++
					z80.memory.writeByte(uint16(int(z80.IX())+int(signExtend(offset))), z80.h)
					break
				case 0x75: /* LD (ix+dd),L */
					offset := z80.memory.readByte(z80.pc)
					z80.memory.contendReadNoMreq(z80.pc, 1)
					z80.memory.contendReadNoMreq(z80.pc, 1)
					z80.memory.contendReadNoMreq(z80.pc, 1)
					z80.memory.contendReadNoMreq(z80.pc, 1)
					z80.memory.contendReadNoMreq(z80.pc, 1)
					z80.pc++
					z80.memory.writeByte(uint16(int(z80.IX())+int(signExtend(offset))), z80.l)
					break
				case 0x77: /* LD (ix+dd),A */
					offset := z80.memory.readByte(z80.pc)
					z80.memory.contendReadNoMreq(z80.pc, 1)
					z80.memory.contendReadNoMreq(z80.pc, 1)
					z80.memory.contendReadNoMreq(z80.pc, 1)
					z80.memory.contendReadNoMreq(z80.pc, 1)
					z80.memory.contendReadNoMreq(z80.pc, 1)
					z80.pc++
					z80.memory.writeByte(uint16(int(z80.IX())+int(signExtend(offset))), z80.a)
					break
				case 0x7c: /* LD A,z80.IXH() */
					z80.a = z80.ixh
					break
				case 0x7d: /* LD A,z80.IXL() */
					z80.a = z80.ixl
					break
				case 0x7e: /* LD A,(ix+dd) */
					var offset byte
					offset = z80.memory.readByte(z80.pc)
					z80.memory.contendReadNoMreq(z80.pc, 1)
					z80.memory.contendReadNoMreq(z80.pc, 1)
					z80.memory.contendReadNoMreq(z80.pc, 1)
					z80.memory.contendReadNoMreq(z80.pc, 1)
					z80.memory.contendReadNoMreq(z80.pc, 1)
					z80.pc++
					z80.a = z80.memory.readByte(uint16(int(z80.IX()) + int(signExtend(offset))))
					break
				case 0x84: /* ADD A,z80.IXH() */
					z80.add(z80.ixh)
					break
				case 0x85: /* ADD A,z80.IXL() */
					z80.add(z80.ixl)
					break
				case 0x86: /* ADD A,(ix+dd) */

					var offset, bytetemp byte
					offset = z80.memory.readByte(z80.pc)
					z80.memory.contendReadNoMreq(z80.pc, 1)
					z80.memory.contendReadNoMreq(z80.pc, 1)
					z80.memory.contendReadNoMreq(z80.pc, 1)
					z80.memory.contendReadNoMreq(z80.pc, 1)
					z80.memory.contendReadNoMreq(z80.pc, 1)
					z80.pc++
					bytetemp = z80.memory.readByte(uint16(int(z80.IX()) + int(signExtend(offset))))
					z80.add(bytetemp)

					break
				case 0x8c: /* ADC A,z80.IXH() */
					z80.adc(z80.ixh)
					break
				case 0x8d: /* ADC A,z80.IXL() */
					z80.adc(z80.ixl)
					break
				case 0x8e: /* ADC A,(ix+dd) */

					var offset, bytetemp byte
					offset = z80.memory.readByte(z80.pc)
					z80.memory.contendReadNoMreq(z80.pc, 1)
					z80.memory.contendReadNoMreq(z80.pc, 1)
					z80.memory.contendReadNoMreq(z80.pc, 1)
					z80.memory.contendReadNoMreq(z80.pc, 1)
					z80.memory.contendReadNoMreq(z80.pc, 1)
					z80.pc++
					bytetemp = z80.memory.readByte(uint16(int(z80.IX()) + int(signExtend(offset))))
					z80.adc(bytetemp)

					break
				case 0x94: /* SUB A,z80.IXH() */
					z80.sub(z80.ixh)
					break
				case 0x95: /* SUB A,z80.IXL() */
					z80.sub(z80.ixl)
					break
				case 0x96: /* SUB A,(ix+dd) */

					var offset, bytetemp byte
					offset = z80.memory.readByte(z80.pc)
					z80.memory.contendReadNoMreq(z80.pc, 1)
					z80.memory.contendReadNoMreq(z80.pc, 1)
					z80.memory.contendReadNoMreq(z80.pc, 1)
					z80.memory.contendReadNoMreq(z80.pc, 1)
					z80.memory.contendReadNoMreq(z80.pc, 1)
					z80.pc++
					bytetemp = z80.memory.readByte(uint16(int(z80.IX()) + int(signExtend(offset))))
					z80.sub(bytetemp)

					break
				case 0x9c: /* SBC A,z80.IXH() */
					z80.sbc(z80.ixh)
					break
				case 0x9d: /* SBC A,z80.IXL() */
					z80.sbc(z80.ixl)
					break
				case 0x9e: /* SBC A,(ix+dd) */

					var offset, bytetemp byte
					offset = z80.memory.readByte(z80.pc)
					z80.memory.contendReadNoMreq(z80.pc, 1)
					z80.memory.contendReadNoMreq(z80.pc, 1)
					z80.memory.contendReadNoMreq(z80.pc, 1)
					z80.memory.contendReadNoMreq(z80.pc, 1)
					z80.memory.contendReadNoMreq(z80.pc, 1)
					z80.pc++
					bytetemp = z80.memory.readByte(uint16(int(z80.IX()) + int(signExtend(offset))))
					z80.sbc(bytetemp)

					break
				case 0xa4: /* AND A,z80.IXH() */
					z80.and(z80.ixh)
					break
				case 0xa5: /* AND A,z80.IXL() */
					z80.and(z80.ixl)
					break
				case 0xa6: /* AND A,(ix+dd) */

					var offset, bytetemp byte
					offset = z80.memory.readByte(z80.pc)
					z80.memory.contendReadNoMreq(z80.pc, 1)
					z80.memory.contendReadNoMreq(z80.pc, 1)
					z80.memory.contendReadNoMreq(z80.pc, 1)
					z80.memory.contendReadNoMreq(z80.pc, 1)
					z80.memory.contendReadNoMreq(z80.pc, 1)
					z80.pc++
					bytetemp = z80.memory.readByte(uint16(int(z80.IX()) + int(signExtend(offset))))
					z80.and(bytetemp)

					break
				case 0xac: /* XOR A,z80.IXH() */
					z80.xor(z80.ixh)
					break
				case 0xad: /* XOR A,z80.IXL() */
					z80.xor(z80.ixl)
					break
				case 0xae: /* XOR A,(ix+dd) */

					var offset, bytetemp byte
					offset = z80.memory.readByte(z80.pc)
					z80.memory.contendReadNoMreq(z80.pc, 1)
					z80.memory.contendReadNoMreq(z80.pc, 1)
					z80.memory.contendReadNoMreq(z80.pc, 1)
					z80.memory.contendReadNoMreq(z80.pc, 1)
					z80.memory.contendReadNoMreq(z80.pc, 1)
					z80.pc++
					bytetemp = z80.memory.readByte(uint16(int(z80.IX()) + int(signExtend(offset))))
					z80.xor(bytetemp)

					break
				case 0xb4: /* OR A,z80.IXH() */
					z80.or(z80.ixh)
					break
				case 0xb5: /* OR A,z80.IXL() */
					z80.or(z80.ixl)
					break
				case 0xb6: /* OR A,(ix+dd) */

					var offset, bytetemp byte
					offset = z80.memory.readByte(z80.pc)
					z80.memory.contendReadNoMreq(z80.pc, 1)
					z80.memory.contendReadNoMreq(z80.pc, 1)
					z80.memory.contendReadNoMreq(z80.pc, 1)
					z80.memory.contendReadNoMreq(z80.pc, 1)
					z80.memory.contendReadNoMreq(z80.pc, 1)
					z80.pc++
					bytetemp = z80.memory.readByte(uint16(int(z80.IX()) + int(signExtend(offset))))
					z80.or(bytetemp)

					break
				case 0xbc: /* CP A,z80.IXH() */
					z80.cp(z80.ixh)
					break
				case 0xbd: /* CP A,z80.IXL() */
					z80.cp(z80.ixl)
					break
				case 0xbe: /* CP A,(ix+dd) */

					var offset, bytetemp byte
					offset = z80.memory.readByte(z80.pc)
					z80.memory.contendReadNoMreq(z80.pc, 1)
					z80.memory.contendReadNoMreq(z80.pc, 1)
					z80.memory.contendReadNoMreq(z80.pc, 1)
					z80.memory.contendReadNoMreq(z80.pc, 1)
					z80.memory.contendReadNoMreq(z80.pc, 1)
					z80.pc++
					bytetemp = z80.memory.readByte(uint16(int(z80.IX()) + int(signExtend(offset))))
					z80.cp(bytetemp)

					break
				case 0xcb: /* shift DDFDCB */

					var tempaddr uint16
					var opcode3 byte
					z80.memory.contendRead(z80.pc, 3)
					tempaddr = uint16(int(z80.IX()) + int(signExtend(z80.memory.readByteInternal(z80.pc))))
					z80.pc++
					z80.memory.contendRead(z80.pc, 3)
					opcode3 = z80.memory.readByteInternal(z80.pc)
					z80.memory.contendReadNoMreq(z80.pc, 1)
					z80.memory.contendReadNoMreq(z80.pc, 1)
					z80.pc++

					switch opcode3 {
					/* z80_ddfdcb.c Z80 {DD,FD}CBxx opcodes
					   Copyright (c) 1999-2003 Philip Kendall

					   This program is free software; you can redistribute it and/or modify
					   it under the terms of the GNU General Public License as published by
					   the Free Software Foundation; either version 2 of the License, or
					   (at your option) any later version.

					   This program is distributed in the hope that it will be useful,
					   but WITHOUT ANY WARRANTY; without even the implied warranty of
					   MERCHANTABILITY or FITNESS FOR A PARTICULAR PURPOSE.  See the
					   GNU General Public License for more details.

					   You should have received a copy of the GNU General Public License along
					   with this program; if not, write to the Free Software Foundation, Inc.,
					   51 Franklin Street, Fifth Floor, Boston, MA 02110-1301 USA.

					   Author contact information:

					   E-mail: philip-fuse@shadowmagic.org.uk

					*/

					/* NB: this file is autogenerated by './z80.pl' from 'opcodes_ddfdcb.dat',
					   and included in 'z80_ops.c' */

					case 0x00: /* LD B,RLC (REGISTER+dd) */
						z80.b = z80.memory.readByte(tempaddr)
						z80.memory.contendReadNoMreq(tempaddr, 1)
						z80.rlc(&z80.b)
						z80.memory.writeByte(tempaddr, z80.b)
						break
					case 0x01: /* LD C,RLC (REGISTER+dd) */
						z80.c = z80.memory.readByte(tempaddr)
						z80.memory.contendReadNoMreq(tempaddr, 1)
						z80.rlc(&z80.c)
						z80.memory.writeByte(tempaddr, z80.c)
						break
					case 0x02: /* LD D,RLC (REGISTER+dd) */
						z80.d = z80.memory.readByte(tempaddr)
						z80.memory.contendReadNoMreq(tempaddr, 1)
						z80.rlc(&z80.d)
						z80.memory.writeByte(tempaddr, z80.d)
						break
					case 0x03: /* LD E,RLC (REGISTER+dd) */
						z80.e = z80.memory.readByte(tempaddr)
						z80.memory.contendReadNoMreq(tempaddr, 1)
						z80.rlc(&z80.e)
						z80.memory.writeByte(tempaddr, z80.e)
						break
					case 0x04: /* LD H,RLC (REGISTER+dd) */
						z80.h = z80.memory.readByte(tempaddr)
						z80.memory.contendReadNoMreq(tempaddr, 1)
						z80.rlc(&z80.h)
						z80.memory.writeByte(tempaddr, z80.h)
						break
					case 0x05: /* LD L,RLC (REGISTER+dd) */
						z80.l = z80.memory.readByte(tempaddr)
						z80.memory.contendReadNoMreq(tempaddr, 1)
						z80.rlc(&z80.l)
						z80.memory.writeByte(tempaddr, z80.l)
						break
					case 0x06: /* RLC (REGISTER+dd) */
						var bytetemp byte = z80.memory.readByte(tempaddr)
						z80.memory.contendReadNoMreq(tempaddr, 1)
						z80.rlc(&bytetemp)
						z80.memory.writeByte(tempaddr, bytetemp)
						break
					case 0x07: /* LD A,RLC (REGISTER+dd) */
						z80.a = z80.memory.readByte(tempaddr)
						z80.memory.contendReadNoMreq(tempaddr, 1)
						z80.rlc(&z80.a)
						z80.memory.writeByte(tempaddr, z80.a)
						break
					case 0x08: /* LD B,RRC (REGISTER+dd) */
						z80.b = z80.memory.readByte(tempaddr)
						z80.memory.contendReadNoMreq(tempaddr, 1)
						z80.rrc(&z80.b)
						z80.memory.writeByte(tempaddr, z80.b)
						break
					case 0x09: /* LD C,RRC (REGISTER+dd) */
						z80.c = z80.memory.readByte(tempaddr)
						z80.memory.contendReadNoMreq(tempaddr, 1)
						z80.rrc(&z80.c)
						z80.memory.writeByte(tempaddr, z80.c)
						break
					case 0x0a: /* LD D,RRC (REGISTER+dd) */
						z80.d = z80.memory.readByte(tempaddr)
						z80.memory.contendReadNoMreq(tempaddr, 1)
						z80.rrc(&z80.d)
						z80.memory.writeByte(tempaddr, z80.d)
						break
					case 0x0b: /* LD E,RRC (REGISTER+dd) */
						z80.e = z80.memory.readByte(tempaddr)
						z80.memory.contendReadNoMreq(tempaddr, 1)
						z80.rrc(&z80.e)
						z80.memory.writeByte(tempaddr, z80.e)
						break
					case 0x0c: /* LD H,RRC (REGISTER+dd) */
						z80.h = z80.memory.readByte(tempaddr)
						z80.memory.contendReadNoMreq(tempaddr, 1)
						z80.rrc(&z80.h)
						z80.memory.writeByte(tempaddr, z80.h)
						break
					case 0x0d: /* LD L,RRC (REGISTER+dd) */
						z80.l = z80.memory.readByte(tempaddr)
						z80.memory.contendReadNoMreq(tempaddr, 1)
						z80.rrc(&z80.l)
						z80.memory.writeByte(tempaddr, z80.l)
						break
					case 0x0e: /* RRC (REGISTER+dd) */
						var bytetemp byte = z80.memory.readByte(tempaddr)
						z80.memory.contendReadNoMreq(tempaddr, 1)
						z80.rrc(&bytetemp)
						z80.memory.writeByte(tempaddr, bytetemp)
						break
					case 0x0f: /* LD A,RRC (REGISTER+dd) */
						z80.a = z80.memory.readByte(tempaddr)
						z80.memory.contendReadNoMreq(tempaddr, 1)
						z80.rrc(&z80.a)
						z80.memory.writeByte(tempaddr, z80.a)
						break
					case 0x10: /* LD B,RL (REGISTER+dd) */
						z80.b = z80.memory.readByte(tempaddr)
						z80.memory.contendReadNoMreq(tempaddr, 1)
						z80.rl(&z80.b)
						z80.memory.writeByte(tempaddr, z80.b)
						break
					case 0x11: /* LD C,RL (REGISTER+dd) */
						z80.c = z80.memory.readByte(tempaddr)
						z80.memory.contendReadNoMreq(tempaddr, 1)
						z80.rl(&z80.c)
						z80.memory.writeByte(tempaddr, z80.c)
						break
					case 0x12: /* LD D,RL (REGISTER+dd) */
						z80.d = z80.memory.readByte(tempaddr)
						z80.memory.contendReadNoMreq(tempaddr, 1)
						z80.rl(&z80.d)
						z80.memory.writeByte(tempaddr, z80.d)
						break
					case 0x13: /* LD E,RL (REGISTER+dd) */
						z80.e = z80.memory.readByte(tempaddr)
						z80.memory.contendReadNoMreq(tempaddr, 1)
						z80.rl(&z80.e)
						z80.memory.writeByte(tempaddr, z80.e)
						break
					case 0x14: /* LD H,RL (REGISTER+dd) */
						z80.h = z80.memory.readByte(tempaddr)
						z80.memory.contendReadNoMreq(tempaddr, 1)
						z80.rl(&z80.h)
						z80.memory.writeByte(tempaddr, z80.h)
						break
					case 0x15: /* LD L,RL (REGISTER+dd) */
						z80.l = z80.memory.readByte(tempaddr)
						z80.memory.contendReadNoMreq(tempaddr, 1)
						z80.rl(&z80.l)
						z80.memory.writeByte(tempaddr, z80.l)
						break
					case 0x16: /* RL (REGISTER+dd) */
						var bytetemp byte = z80.memory.readByte(tempaddr)
						z80.memory.contendReadNoMreq(tempaddr, 1)
						z80.rl(&bytetemp)
						z80.memory.writeByte(tempaddr, bytetemp)
						break
					case 0x17: /* LD A,RL (REGISTER+dd) */
						z80.a = z80.memory.readByte(tempaddr)
						z80.memory.contendReadNoMreq(tempaddr, 1)
						z80.rl(&z80.a)
						z80.memory.writeByte(tempaddr, z80.a)
						break
					case 0x18: /* LD B,RR (REGISTER+dd) */
						z80.b = z80.memory.readByte(tempaddr)
						z80.memory.contendReadNoMreq(tempaddr, 1)
						z80.rr(&z80.b)
						z80.memory.writeByte(tempaddr, z80.b)
						break
					case 0x19: /* LD C,RR (REGISTER+dd) */
						z80.c = z80.memory.readByte(tempaddr)
						z80.memory.contendReadNoMreq(tempaddr, 1)
						z80.rr(&z80.c)
						z80.memory.writeByte(tempaddr, z80.c)
						break
					case 0x1a: /* LD D,RR (REGISTER+dd) */
						z80.d = z80.memory.readByte(tempaddr)
						z80.memory.contendReadNoMreq(tempaddr, 1)
						z80.rr(&z80.d)
						z80.memory.writeByte(tempaddr, z80.d)
						break
					case 0x1b: /* LD E,RR (REGISTER+dd) */
						z80.e = z80.memory.readByte(tempaddr)
						z80.memory.contendReadNoMreq(tempaddr, 1)
						z80.rr(&z80.e)
						z80.memory.writeByte(tempaddr, z80.e)
						break
					case 0x1c: /* LD H,RR (REGISTER+dd) */
						z80.h = z80.memory.readByte(tempaddr)
						z80.memory.contendReadNoMreq(tempaddr, 1)
						z80.rr(&z80.h)
						z80.memory.writeByte(tempaddr, z80.h)
						break
					case 0x1d: /* LD L,RR (REGISTER+dd) */
						z80.l = z80.memory.readByte(tempaddr)
						z80.memory.contendReadNoMreq(tempaddr, 1)
						z80.rr(&z80.l)
						z80.memory.writeByte(tempaddr, z80.l)
						break
					case 0x1e: /* RR (REGISTER+dd) */
						var bytetemp byte = z80.memory.readByte(tempaddr)
						z80.memory.contendReadNoMreq(tempaddr, 1)
						z80.rr(&bytetemp)
						z80.memory.writeByte(tempaddr, bytetemp)
						break
					case 0x1f: /* LD A,RR (REGISTER+dd) */
						z80.a = z80.memory.readByte(tempaddr)
						z80.memory.contendReadNoMreq(tempaddr, 1)
						z80.rr(&z80.a)
						z80.memory.writeByte(tempaddr, z80.a)
						break
					case 0x20: /* LD B,SLA (REGISTER+dd) */
						z80.b = z80.memory.readByte(tempaddr)
						z80.memory.contendReadNoMreq(tempaddr, 1)
						z80.sla(&z80.b)
						z80.memory.writeByte(tempaddr, z80.b)
						break
					case 0x21: /* LD C,SLA (REGISTER+dd) */
						z80.c = z80.memory.readByte(tempaddr)
						z80.memory.contendReadNoMreq(tempaddr, 1)
						z80.sla(&z80.c)
						z80.memory.writeByte(tempaddr, z80.c)
						break
					case 0x22: /* LD D,SLA (REGISTER+dd) */
						z80.d = z80.memory.readByte(tempaddr)
						z80.memory.contendReadNoMreq(tempaddr, 1)
						z80.sla(&z80.d)
						z80.memory.writeByte(tempaddr, z80.d)
						break
					case 0x23: /* LD E,SLA (REGISTER+dd) */
						z80.e = z80.memory.readByte(tempaddr)
						z80.memory.contendReadNoMreq(tempaddr, 1)
						z80.sla(&z80.e)
						z80.memory.writeByte(tempaddr, z80.e)
						break
					case 0x24: /* LD H,SLA (REGISTER+dd) */
						z80.h = z80.memory.readByte(tempaddr)
						z80.memory.contendReadNoMreq(tempaddr, 1)
						z80.sla(&z80.h)
						z80.memory.writeByte(tempaddr, z80.h)
						break
					case 0x25: /* LD L,SLA (REGISTER+dd) */
						z80.l = z80.memory.readByte(tempaddr)
						z80.memory.contendReadNoMreq(tempaddr, 1)
						z80.sla(&z80.l)
						z80.memory.writeByte(tempaddr, z80.l)
						break
					case 0x26: /* SLA (REGISTER+dd) */
						var bytetemp byte = z80.memory.readByte(tempaddr)
						z80.memory.contendReadNoMreq(tempaddr, 1)
						z80.sla(&bytetemp)
						z80.memory.writeByte(tempaddr, bytetemp)
						break
					case 0x27: /* LD A,SLA (REGISTER+dd) */
						z80.a = z80.memory.readByte(tempaddr)
						z80.memory.contendReadNoMreq(tempaddr, 1)
						z80.sla(&z80.a)
						z80.memory.writeByte(tempaddr, z80.a)
						break
					case 0x28: /* LD B,SRA (REGISTER+dd) */
						z80.b = z80.memory.readByte(tempaddr)
						z80.memory.contendReadNoMreq(tempaddr, 1)
						z80.sra(&z80.b)
						z80.memory.writeByte(tempaddr, z80.b)
						break
					case 0x29: /* LD C,SRA (REGISTER+dd) */
						z80.c = z80.memory.readByte(tempaddr)
						z80.memory.contendReadNoMreq(tempaddr, 1)
						z80.sra(&z80.c)
						z80.memory.writeByte(tempaddr, z80.c)
						break
					case 0x2a: /* LD D,SRA (REGISTER+dd) */
						z80.d = z80.memory.readByte(tempaddr)
						z80.memory.contendReadNoMreq(tempaddr, 1)
						z80.sra(&z80.d)
						z80.memory.writeByte(tempaddr, z80.d)
						break
					case 0x2b: /* LD E,SRA (REGISTER+dd) */
						z80.e = z80.memory.readByte(tempaddr)
						z80.memory.contendReadNoMreq(tempaddr, 1)
						z80.sra(&z80.e)
						z80.memory.writeByte(tempaddr, z80.e)
						break
					case 0x2c: /* LD H,SRA (REGISTER+dd) */
						z80.h = z80.memory.readByte(tempaddr)
						z80.memory.contendReadNoMreq(tempaddr, 1)
						z80.sra(&z80.h)
						z80.memory.writeByte(tempaddr, z80.h)
						break
					case 0x2d: /* LD L,SRA (REGISTER+dd) */
						z80.l = z80.memory.readByte(tempaddr)
						z80.memory.contendReadNoMreq(tempaddr, 1)
						z80.sra(&z80.l)
						z80.memory.writeByte(tempaddr, z80.l)
						break
					case 0x2e: /* SRA (REGISTER+dd) */
						var bytetemp byte = z80.memory.readByte(tempaddr)
						z80.memory.contendReadNoMreq(tempaddr, 1)
						z80.sra(&bytetemp)
						z80.memory.writeByte(tempaddr, bytetemp)
						break
					case 0x2f: /* LD A,SRA (REGISTER+dd) */
						z80.a = z80.memory.readByte(tempaddr)
						z80.memory.contendReadNoMreq(tempaddr, 1)
						z80.sra(&z80.a)
						z80.memory.writeByte(tempaddr, z80.a)
						break
					case 0x30: /* LD B,SLL (REGISTER+dd) */
						z80.b = z80.memory.readByte(tempaddr)
						z80.memory.contendReadNoMreq(tempaddr, 1)
						z80.sll(&z80.b)
						z80.memory.writeByte(tempaddr, z80.b)
						break
					case 0x31: /* LD C,SLL (REGISTER+dd) */
						z80.c = z80.memory.readByte(tempaddr)
						z80.memory.contendReadNoMreq(tempaddr, 1)
						z80.sll(&z80.c)
						z80.memory.writeByte(tempaddr, z80.c)
						break
					case 0x32: /* LD D,SLL (REGISTER+dd) */
						z80.d = z80.memory.readByte(tempaddr)
						z80.memory.contendReadNoMreq(tempaddr, 1)
						z80.sll(&z80.d)
						z80.memory.writeByte(tempaddr, z80.d)
						break
					case 0x33: /* LD E,SLL (REGISTER+dd) */
						z80.e = z80.memory.readByte(tempaddr)
						z80.memory.contendReadNoMreq(tempaddr, 1)
						z80.sll(&z80.e)
						z80.memory.writeByte(tempaddr, z80.e)
						break
					case 0x34: /* LD H,SLL (REGISTER+dd) */
						z80.h = z80.memory.readByte(tempaddr)
						z80.memory.contendReadNoMreq(tempaddr, 1)
						z80.sll(&z80.h)
						z80.memory.writeByte(tempaddr, z80.h)
						break
					case 0x35: /* LD L,SLL (REGISTER+dd) */
						z80.l = z80.memory.readByte(tempaddr)
						z80.memory.contendReadNoMreq(tempaddr, 1)
						z80.sll(&z80.l)
						z80.memory.writeByte(tempaddr, z80.l)
						break
					case 0x36: /* SLL (REGISTER+dd) */
						var bytetemp byte = z80.memory.readByte(tempaddr)
						z80.memory.contendReadNoMreq(tempaddr, 1)
						z80.sll(&bytetemp)
						z80.memory.writeByte(tempaddr, bytetemp)
						break
					case 0x37: /* LD A,SLL (REGISTER+dd) */
						z80.a = z80.memory.readByte(tempaddr)
						z80.memory.contendReadNoMreq(tempaddr, 1)
						z80.sll(&z80.a)
						z80.memory.writeByte(tempaddr, z80.a)
						break
					case 0x38: /* LD B,SRL (REGISTER+dd) */
						z80.b = z80.memory.readByte(tempaddr)
						z80.memory.contendReadNoMreq(tempaddr, 1)
						z80.srl(&z80.b)
						z80.memory.writeByte(tempaddr, z80.b)
						break
					case 0x39: /* LD C,SRL (REGISTER+dd) */
						z80.c = z80.memory.readByte(tempaddr)
						z80.memory.contendReadNoMreq(tempaddr, 1)
						z80.srl(&z80.c)
						z80.memory.writeByte(tempaddr, z80.c)
						break
					case 0x3a: /* LD D,SRL (REGISTER+dd) */
						z80.d = z80.memory.readByte(tempaddr)
						z80.memory.contendReadNoMreq(tempaddr, 1)
						z80.srl(&z80.d)
						z80.memory.writeByte(tempaddr, z80.d)
						break
					case 0x3b: /* LD E,SRL (REGISTER+dd) */
						z80.e = z80.memory.readByte(tempaddr)
						z80.memory.contendReadNoMreq(tempaddr, 1)
						z80.srl(&z80.e)
						z80.memory.writeByte(tempaddr, z80.e)
						break
					case 0x3c: /* LD H,SRL (REGISTER+dd) */
						z80.h = z80.memory.readByte(tempaddr)
						z80.memory.contendReadNoMreq(tempaddr, 1)
						z80.srl(&z80.h)
						z80.memory.writeByte(tempaddr, z80.h)
						break
					case 0x3d: /* LD L,SRL (REGISTER+dd) */
						z80.l = z80.memory.readByte(tempaddr)
						z80.memory.contendReadNoMreq(tempaddr, 1)
						z80.srl(&z80.l)
						z80.memory.writeByte(tempaddr, z80.l)
						break
					case 0x3e: /* SRL (REGISTER+dd) */
						var bytetemp byte = z80.memory.readByte(tempaddr)
						z80.memory.contendReadNoMreq(tempaddr, 1)
						z80.srl(&bytetemp)
						z80.memory.writeByte(tempaddr, bytetemp)
						break
					case 0x3f: /* LD A,SRL (REGISTER+dd) */
						z80.a = z80.memory.readByte(tempaddr)
						z80.memory.contendReadNoMreq(tempaddr, 1)
						z80.srl(&z80.a)
						z80.memory.writeByte(tempaddr, z80.a)
						break
					case 0x40:
						fallthrough
					case 0x41:
						fallthrough
					case 0x42:
						fallthrough
					case 0x43:
						fallthrough
					case 0x44:
						fallthrough
					case 0x45:
						fallthrough
					case 0x46:
						fallthrough
					case 0x47: /* BIT 0,(REGISTER+dd) */
						bytetemp := z80.memory.readByte(tempaddr)
						z80.memory.contendReadNoMreq(tempaddr, 1)
						z80.biti(0, bytetemp, tempaddr)
						break
					case 0x48:
						fallthrough
					case 0x49:
						fallthrough
					case 0x4a:
						fallthrough
					case 0x4b:
						fallthrough
					case 0x4c:
						fallthrough
					case 0x4d:
						fallthrough
					case 0x4e:
						fallthrough
					case 0x4f: /* BIT 1,(REGISTER+dd) */
						bytetemp := z80.memory.readByte(tempaddr)
						z80.memory.contendReadNoMreq(tempaddr, 1)
						z80.biti(1, bytetemp, tempaddr)
						break
					case 0x50:
						fallthrough
					case 0x51:
						fallthrough
					case 0x52:
						fallthrough
					case 0x53:
						fallthrough
					case 0x54:
						fallthrough
					case 0x55:
						fallthrough
					case 0x56:
						fallthrough
					case 0x57: /* BIT 2,(REGISTER+dd) */
						bytetemp := z80.memory.readByte(tempaddr)
						z80.memory.contendReadNoMreq(tempaddr, 1)
						z80.biti(2, bytetemp, tempaddr)
						break
					case 0x58:
						fallthrough
					case 0x59:
						fallthrough
					case 0x5a:
						fallthrough
					case 0x5b:
						fallthrough
					case 0x5c:
						fallthrough
					case 0x5d:
						fallthrough
					case 0x5e:
						fallthrough
					case 0x5f: /* BIT 3,(REGISTER+dd) */
						bytetemp := z80.memory.readByte(tempaddr)
						z80.memory.contendReadNoMreq(tempaddr, 1)
						z80.biti(3, bytetemp, tempaddr)
						break
					case 0x60:
						fallthrough
					case 0x61:
						fallthrough
					case 0x62:
						fallthrough
					case 0x63:
						fallthrough
					case 0x64:
						fallthrough
					case 0x65:
						fallthrough
					case 0x66:
						fallthrough
					case 0x67: /* BIT 4,(REGISTER+dd) */
						bytetemp := z80.memory.readByte(tempaddr)
						z80.memory.contendReadNoMreq(tempaddr, 1)
						z80.biti(4, bytetemp, tempaddr)
						break
					case 0x68:
						fallthrough
					case 0x69:
						fallthrough
					case 0x6a:
						fallthrough
					case 0x6b:
						fallthrough
					case 0x6c:
						fallthrough
					case 0x6d:
						fallthrough
					case 0x6e:
						fallthrough
					case 0x6f: /* BIT 5,(REGISTER+dd) */
						bytetemp := z80.memory.readByte(tempaddr)
						z80.memory.contendReadNoMreq(tempaddr, 1)
						z80.biti(5, bytetemp, tempaddr)
						break
					case 0x70:
						fallthrough
					case 0x71:
						fallthrough
					case 0x72:
						fallthrough
					case 0x73:
						fallthrough
					case 0x74:
						fallthrough
					case 0x75:
						fallthrough
					case 0x76:
						fallthrough
					case 0x77: /* BIT 6,(REGISTER+dd) */
						bytetemp := z80.memory.readByte(tempaddr)
						z80.memory.contendReadNoMreq(tempaddr, 1)
						z80.biti(6, bytetemp, tempaddr)
						break
					case 0x78:
						fallthrough
					case 0x79:
						fallthrough
					case 0x7a:
						fallthrough
					case 0x7b:
						fallthrough
					case 0x7c:
						fallthrough
					case 0x7d:
						fallthrough
					case 0x7e:
						fallthrough
					case 0x7f: /* BIT 7,(REGISTER+dd) */
						bytetemp := z80.memory.readByte(tempaddr)
						z80.memory.contendReadNoMreq(tempaddr, 1)
						z80.biti(7, bytetemp, tempaddr)
						break
					case 0x80: /* LD B,RES 0,(REGISTER+dd) */
						z80.b = z80.memory.readByte(tempaddr) & 0xfe
						z80.memory.contendReadNoMreq(tempaddr, 1)
						z80.memory.writeByte(tempaddr, z80.b)
						break
					case 0x81: /* LD C,RES 0,(REGISTER+dd) */
						z80.c = z80.memory.readByte(tempaddr) & 0xfe
						z80.memory.contendReadNoMreq(tempaddr, 1)
						z80.memory.writeByte(tempaddr, z80.c)
						break
					case 0x82: /* LD D,RES 0,(REGISTER+dd) */
						z80.d = z80.memory.readByte(tempaddr) & 0xfe
						z80.memory.contendReadNoMreq(tempaddr, 1)
						z80.memory.writeByte(tempaddr, z80.d)
						break
					case 0x83: /* LD E,RES 0,(REGISTER+dd) */
						z80.e = z80.memory.readByte(tempaddr) & 0xfe
						z80.memory.contendReadNoMreq(tempaddr, 1)
						z80.memory.writeByte(tempaddr, z80.e)
						break
					case 0x84: /* LD H,RES 0,(REGISTER+dd) */
						z80.h = z80.memory.readByte(tempaddr) & 0xfe
						z80.memory.contendReadNoMreq(tempaddr, 1)
						z80.memory.writeByte(tempaddr, z80.h)
						break
					case 0x85: /* LD L,RES 0,(REGISTER+dd) */
						z80.l = z80.memory.readByte(tempaddr) & 0xfe
						z80.memory.contendReadNoMreq(tempaddr, 1)
						z80.memory.writeByte(tempaddr, z80.l)
						break
					case 0x86: /* RES 0,(REGISTER+dd) */

						var bytetemp byte
						bytetemp = z80.memory.readByte(tempaddr)
						z80.memory.contendReadNoMreq(tempaddr, 1)
						z80.memory.writeByte(tempaddr, bytetemp&0xfe)

						break
					case 0x87: /* LD A,RES 0,(REGISTER+dd) */
						z80.a = z80.memory.readByte(tempaddr) & 0xfe
						z80.memory.contendReadNoMreq(tempaddr, 1)
						z80.memory.writeByte(tempaddr, z80.a)
						break
					case 0x88: /* LD B,RES 1,(REGISTER+dd) */
						z80.b = z80.memory.readByte(tempaddr) & 0xfd
						z80.memory.contendReadNoMreq(tempaddr, 1)
						z80.memory.writeByte(tempaddr, z80.b)
						break
					case 0x89: /* LD C,RES 1,(REGISTER+dd) */
						z80.c = z80.memory.readByte(tempaddr) & 0xfd
						z80.memory.contendReadNoMreq(tempaddr, 1)
						z80.memory.writeByte(tempaddr, z80.c)
						break
					case 0x8a: /* LD D,RES 1,(REGISTER+dd) */
						z80.d = z80.memory.readByte(tempaddr) & 0xfd
						z80.memory.contendReadNoMreq(tempaddr, 1)
						z80.memory.writeByte(tempaddr, z80.d)
						break
					case 0x8b: /* LD E,RES 1,(REGISTER+dd) */
						z80.e = z80.memory.readByte(tempaddr) & 0xfd
						z80.memory.contendReadNoMreq(tempaddr, 1)
						z80.memory.writeByte(tempaddr, z80.e)
						break
					case 0x8c: /* LD H,RES 1,(REGISTER+dd) */
						z80.h = z80.memory.readByte(tempaddr) & 0xfd
						z80.memory.contendReadNoMreq(tempaddr, 1)
						z80.memory.writeByte(tempaddr, z80.h)
						break
					case 0x8d: /* LD L,RES 1,(REGISTER+dd) */
						z80.l = z80.memory.readByte(tempaddr) & 0xfd
						z80.memory.contendReadNoMreq(tempaddr, 1)
						z80.memory.writeByte(tempaddr, z80.l)
						break
					case 0x8e: /* RES 1,(REGISTER+dd) */

						var bytetemp byte
						bytetemp = z80.memory.readByte(tempaddr)
						z80.memory.contendReadNoMreq(tempaddr, 1)
						z80.memory.writeByte(tempaddr, bytetemp&0xfd)

						break
					case 0x8f: /* LD A,RES 1,(REGISTER+dd) */
						z80.a = z80.memory.readByte(tempaddr) & 0xfd
						z80.memory.contendReadNoMreq(tempaddr, 1)
						z80.memory.writeByte(tempaddr, z80.a)
						break
					case 0x90: /* LD B,RES 2,(REGISTER+dd) */
						z80.b = z80.memory.readByte(tempaddr) & 0xfb
						z80.memory.contendReadNoMreq(tempaddr, 1)
						z80.memory.writeByte(tempaddr, z80.b)
						break
					case 0x91: /* LD C,RES 2,(REGISTER+dd) */
						z80.c = z80.memory.readByte(tempaddr) & 0xfb
						z80.memory.contendReadNoMreq(tempaddr, 1)
						z80.memory.writeByte(tempaddr, z80.c)
						break
					case 0x92: /* LD D,RES 2,(REGISTER+dd) */
						z80.d = z80.memory.readByte(tempaddr) & 0xfb
						z80.memory.contendReadNoMreq(tempaddr, 1)
						z80.memory.writeByte(tempaddr, z80.d)
						break
					case 0x93: /* LD E,RES 2,(REGISTER+dd) */
						z80.e = z80.memory.readByte(tempaddr) & 0xfb
						z80.memory.contendReadNoMreq(tempaddr, 1)
						z80.memory.writeByte(tempaddr, z80.e)
						break
					case 0x94: /* LD H,RES 2,(REGISTER+dd) */
						z80.h = z80.memory.readByte(tempaddr) & 0xfb
						z80.memory.contendReadNoMreq(tempaddr, 1)
						z80.memory.writeByte(tempaddr, z80.h)
						break
					case 0x95: /* LD L,RES 2,(REGISTER+dd) */
						z80.l = z80.memory.readByte(tempaddr) & 0xfb
						z80.memory.contendReadNoMreq(tempaddr, 1)
						z80.memory.writeByte(tempaddr, z80.l)
						break
					case 0x96: /* RES 2,(REGISTER+dd) */

						var bytetemp byte
						bytetemp = z80.memory.readByte(tempaddr)
						z80.memory.contendReadNoMreq(tempaddr, 1)
						z80.memory.writeByte(tempaddr, bytetemp&0xfb)

						break
					case 0x97: /* LD A,RES 2,(REGISTER+dd) */
						z80.a = z80.memory.readByte(tempaddr) & 0xfb
						z80.memory.contendReadNoMreq(tempaddr, 1)
						z80.memory.writeByte(tempaddr, z80.a)
						break
					case 0x98: /* LD B,RES 3,(REGISTER+dd) */
						z80.b = z80.memory.readByte(tempaddr) & 0xf7
						z80.memory.contendReadNoMreq(tempaddr, 1)
						z80.memory.writeByte(tempaddr, z80.b)
						break
					case 0x99: /* LD C,RES 3,(REGISTER+dd) */
						z80.c = z80.memory.readByte(tempaddr) & 0xf7
						z80.memory.contendReadNoMreq(tempaddr, 1)
						z80.memory.writeByte(tempaddr, z80.c)
						break
					case 0x9a: /* LD D,RES 3,(REGISTER+dd) */
						z80.d = z80.memory.readByte(tempaddr) & 0xf7
						z80.memory.contendReadNoMreq(tempaddr, 1)
						z80.memory.writeByte(tempaddr, z80.d)
						break
					case 0x9b: /* LD E,RES 3,(REGISTER+dd) */
						z80.e = z80.memory.readByte(tempaddr) & 0xf7
						z80.memory.contendReadNoMreq(tempaddr, 1)
						z80.memory.writeByte(tempaddr, z80.e)
						break
					case 0x9c: /* LD H,RES 3,(REGISTER+dd) */
						z80.h = z80.memory.readByte(tempaddr) & 0xf7
						z80.memory.contendReadNoMreq(tempaddr, 1)
						z80.memory.writeByte(tempaddr, z80.h)
						break
					case 0x9d: /* LD L,RES 3,(REGISTER+dd) */
						z80.l = z80.memory.readByte(tempaddr) & 0xf7
						z80.memory.contendReadNoMreq(tempaddr, 1)
						z80.memory.writeByte(tempaddr, z80.l)
						break
					case 0x9e: /* RES 3,(REGISTER+dd) */

						var bytetemp byte
						bytetemp = z80.memory.readByte(tempaddr)
						z80.memory.contendReadNoMreq(tempaddr, 1)
						z80.memory.writeByte(tempaddr, bytetemp&0xf7)

						break
					case 0x9f: /* LD A,RES 3,(REGISTER+dd) */
						z80.a = z80.memory.readByte(tempaddr) & 0xf7
						z80.memory.contendReadNoMreq(tempaddr, 1)
						z80.memory.writeByte(tempaddr, z80.a)
						break
					case 0xa0: /* LD B,RES 4,(REGISTER+dd) */
						z80.b = z80.memory.readByte(tempaddr) & 0xef
						z80.memory.contendReadNoMreq(tempaddr, 1)
						z80.memory.writeByte(tempaddr, z80.b)
						break
					case 0xa1: /* LD C,RES 4,(REGISTER+dd) */
						z80.c = z80.memory.readByte(tempaddr) & 0xef
						z80.memory.contendReadNoMreq(tempaddr, 1)
						z80.memory.writeByte(tempaddr, z80.c)
						break
					case 0xa2: /* LD D,RES 4,(REGISTER+dd) */
						z80.d = z80.memory.readByte(tempaddr) & 0xef
						z80.memory.contendReadNoMreq(tempaddr, 1)
						z80.memory.writeByte(tempaddr, z80.d)
						break
					case 0xa3: /* LD E,RES 4,(REGISTER+dd) */
						z80.e = z80.memory.readByte(tempaddr) & 0xef
						z80.memory.contendReadNoMreq(tempaddr, 1)
						z80.memory.writeByte(tempaddr, z80.e)
						break
					case 0xa4: /* LD H,RES 4,(REGISTER+dd) */
						z80.h = z80.memory.readByte(tempaddr) & 0xef
						z80.memory.contendReadNoMreq(tempaddr, 1)
						z80.memory.writeByte(tempaddr, z80.h)
						break
					case 0xa5: /* LD L,RES 4,(REGISTER+dd) */
						z80.l = z80.memory.readByte(tempaddr) & 0xef
						z80.memory.contendReadNoMreq(tempaddr, 1)
						z80.memory.writeByte(tempaddr, z80.l)
						break
					case 0xa6: /* RES 4,(REGISTER+dd) */

						var bytetemp byte
						bytetemp = z80.memory.readByte(tempaddr)
						z80.memory.contendReadNoMreq(tempaddr, 1)
						z80.memory.writeByte(tempaddr, bytetemp&0xef)

						break
					case 0xa7: /* LD A,RES 4,(REGISTER+dd) */
						z80.a = z80.memory.readByte(tempaddr) & 0xef
						z80.memory.contendReadNoMreq(tempaddr, 1)
						z80.memory.writeByte(tempaddr, z80.a)
						break
					case 0xa8: /* LD B,RES 5,(REGISTER+dd) */
						z80.b = z80.memory.readByte(tempaddr) & 0xdf
						z80.memory.contendReadNoMreq(tempaddr, 1)
						z80.memory.writeByte(tempaddr, z80.b)
						break
					case 0xa9: /* LD C,RES 5,(REGISTER+dd) */
						z80.c = z80.memory.readByte(tempaddr) & 0xdf
						z80.memory.contendReadNoMreq(tempaddr, 1)
						z80.memory.writeByte(tempaddr, z80.c)
						break
					case 0xaa: /* LD D,RES 5,(REGISTER+dd) */
						z80.d = z80.memory.readByte(tempaddr) & 0xdf
						z80.memory.contendReadNoMreq(tempaddr, 1)
						z80.memory.writeByte(tempaddr, z80.d)
						break
					case 0xab: /* LD E,RES 5,(REGISTER+dd) */
						z80.e = z80.memory.readByte(tempaddr) & 0xdf
						z80.memory.contendReadNoMreq(tempaddr, 1)
						z80.memory.writeByte(tempaddr, z80.e)
						break
					case 0xac: /* LD H,RES 5,(REGISTER+dd) */
						z80.h = z80.memory.readByte(tempaddr) & 0xdf
						z80.memory.contendReadNoMreq(tempaddr, 1)
						z80.memory.writeByte(tempaddr, z80.h)
						break
					case 0xad: /* LD L,RES 5,(REGISTER+dd) */
						z80.l = z80.memory.readByte(tempaddr) & 0xdf
						z80.memory.contendReadNoMreq(tempaddr, 1)
						z80.memory.writeByte(tempaddr, z80.l)
						break
					case 0xae: /* RES 5,(REGISTER+dd) */

						var bytetemp byte
						bytetemp = z80.memory.readByte(tempaddr)
						z80.memory.contendReadNoMreq(tempaddr, 1)
						z80.memory.writeByte(tempaddr, bytetemp&0xdf)

						break
					case 0xaf: /* LD A,RES 5,(REGISTER+dd) */
						z80.a = z80.memory.readByte(tempaddr) & 0xdf
						z80.memory.contendReadNoMreq(tempaddr, 1)
						z80.memory.writeByte(tempaddr, z80.a)
						break
					case 0xb0: /* LD B,RES 6,(REGISTER+dd) */
						z80.b = z80.memory.readByte(tempaddr) & 0xbf
						z80.memory.contendReadNoMreq(tempaddr, 1)
						z80.memory.writeByte(tempaddr, z80.b)
						break
					case 0xb1: /* LD C,RES 6,(REGISTER+dd) */
						z80.c = z80.memory.readByte(tempaddr) & 0xbf
						z80.memory.contendReadNoMreq(tempaddr, 1)
						z80.memory.writeByte(tempaddr, z80.c)
						break
					case 0xb2: /* LD D,RES 6,(REGISTER+dd) */
						z80.d = z80.memory.readByte(tempaddr) & 0xbf
						z80.memory.contendReadNoMreq(tempaddr, 1)
						z80.memory.writeByte(tempaddr, z80.d)
						break
					case 0xb3: /* LD E,RES 6,(REGISTER+dd) */
						z80.e = z80.memory.readByte(tempaddr) & 0xbf
						z80.memory.contendReadNoMreq(tempaddr, 1)
						z80.memory.writeByte(tempaddr, z80.e)
						break
					case 0xb4: /* LD H,RES 6,(REGISTER+dd) */
						z80.h = z80.memory.readByte(tempaddr) & 0xbf
						z80.memory.contendReadNoMreq(tempaddr, 1)
						z80.memory.writeByte(tempaddr, z80.h)
						break
					case 0xb5: /* LD L,RES 6,(REGISTER+dd) */
						z80.l = z80.memory.readByte(tempaddr) & 0xbf
						z80.memory.contendReadNoMreq(tempaddr, 1)
						z80.memory.writeByte(tempaddr, z80.l)
						break
					case 0xb6: /* RES 6,(REGISTER+dd) */

						var bytetemp byte
						bytetemp = z80.memory.readByte(tempaddr)
						z80.memory.contendReadNoMreq(tempaddr, 1)
						z80.memory.writeByte(tempaddr, bytetemp&0xbf)

						break
					case 0xb7: /* LD A,RES 6,(REGISTER+dd) */
						z80.a = z80.memory.readByte(tempaddr) & 0xbf
						z80.memory.contendReadNoMreq(tempaddr, 1)
						z80.memory.writeByte(tempaddr, z80.a)
						break
					case 0xb8: /* LD B,RES 7,(REGISTER+dd) */
						z80.b = z80.memory.readByte(tempaddr) & 0x7f
						z80.memory.contendReadNoMreq(tempaddr, 1)
						z80.memory.writeByte(tempaddr, z80.b)
						break
					case 0xb9: /* LD C,RES 7,(REGISTER+dd) */
						z80.c = z80.memory.readByte(tempaddr) & 0x7f
						z80.memory.contendReadNoMreq(tempaddr, 1)
						z80.memory.writeByte(tempaddr, z80.c)
						break
					case 0xba: /* LD D,RES 7,(REGISTER+dd) */
						z80.d = z80.memory.readByte(tempaddr) & 0x7f
						z80.memory.contendReadNoMreq(tempaddr, 1)
						z80.memory.writeByte(tempaddr, z80.d)
						break
					case 0xbb: /* LD E,RES 7,(REGISTER+dd) */
						z80.e = z80.memory.readByte(tempaddr) & 0x7f
						z80.memory.contendReadNoMreq(tempaddr, 1)
						z80.memory.writeByte(tempaddr, z80.e)
						break
					case 0xbc: /* LD H,RES 7,(REGISTER+dd) */
						z80.h = z80.memory.readByte(tempaddr) & 0x7f
						z80.memory.contendReadNoMreq(tempaddr, 1)
						z80.memory.writeByte(tempaddr, z80.h)
						break
					case 0xbd: /* LD L,RES 7,(REGISTER+dd) */
						z80.l = z80.memory.readByte(tempaddr) & 0x7f
						z80.memory.contendReadNoMreq(tempaddr, 1)
						z80.memory.writeByte(tempaddr, z80.l)
						break
					case 0xbe: /* RES 7,(REGISTER+dd) */

						var bytetemp byte
						bytetemp = z80.memory.readByte(tempaddr)
						z80.memory.contendReadNoMreq(tempaddr, 1)
						z80.memory.writeByte(tempaddr, bytetemp&0x7f)

						break
					case 0xbf: /* LD A,RES 7,(REGISTER+dd) */
						z80.a = z80.memory.readByte(tempaddr) & 0x7f
						z80.memory.contendReadNoMreq(tempaddr, 1)
						z80.memory.writeByte(tempaddr, z80.a)
						break
					case 0xc0: /* LD B,SET 0,(REGISTER+dd) */
						z80.b = z80.memory.readByte(tempaddr) | 0x01
						z80.memory.contendReadNoMreq(tempaddr, 1)
						z80.memory.writeByte(tempaddr, z80.b)
						break
					case 0xc1: /* LD C,SET 0,(REGISTER+dd) */
						z80.c = z80.memory.readByte(tempaddr) | 0x01
						z80.memory.contendReadNoMreq(tempaddr, 1)
						z80.memory.writeByte(tempaddr, z80.c)
						break
					case 0xc2: /* LD D,SET 0,(REGISTER+dd) */
						z80.d = z80.memory.readByte(tempaddr) | 0x01
						z80.memory.contendReadNoMreq(tempaddr, 1)
						z80.memory.writeByte(tempaddr, z80.d)
						break
					case 0xc3: /* LD E,SET 0,(REGISTER+dd) */
						z80.e = z80.memory.readByte(tempaddr) | 0x01
						z80.memory.contendReadNoMreq(tempaddr, 1)
						z80.memory.writeByte(tempaddr, z80.e)
						break
					case 0xc4: /* LD H,SET 0,(REGISTER+dd) */
						z80.h = z80.memory.readByte(tempaddr) | 0x01
						z80.memory.contendReadNoMreq(tempaddr, 1)
						z80.memory.writeByte(tempaddr, z80.h)
						break
					case 0xc5: /* LD L,SET 0,(REGISTER+dd) */
						z80.l = z80.memory.readByte(tempaddr) | 0x01
						z80.memory.contendReadNoMreq(tempaddr, 1)
						z80.memory.writeByte(tempaddr, z80.l)
						break
					case 0xc6: /* SET 0,(REGISTER+dd) */

						var bytetemp byte
						bytetemp = z80.memory.readByte(tempaddr)
						z80.memory.contendReadNoMreq(tempaddr, 1)
						z80.memory.writeByte(tempaddr, bytetemp|0x01)

						break
					case 0xc7: /* LD A,SET 0,(REGISTER+dd) */
						z80.a = z80.memory.readByte(tempaddr) | 0x01
						z80.memory.contendReadNoMreq(tempaddr, 1)
						z80.memory.writeByte(tempaddr, z80.a)
						break
					case 0xc8: /* LD B,SET 1,(REGISTER+dd) */
						z80.b = z80.memory.readByte(tempaddr) | 0x02
						z80.memory.contendReadNoMreq(tempaddr, 1)
						z80.memory.writeByte(tempaddr, z80.b)
						break
					case 0xc9: /* LD C,SET 1,(REGISTER+dd) */
						z80.c = z80.memory.readByte(tempaddr) | 0x02
						z80.memory.contendReadNoMreq(tempaddr, 1)
						z80.memory.writeByte(tempaddr, z80.c)
						break
					case 0xca: /* LD D,SET 1,(REGISTER+dd) */
						z80.d = z80.memory.readByte(tempaddr) | 0x02
						z80.memory.contendReadNoMreq(tempaddr, 1)
						z80.memory.writeByte(tempaddr, z80.d)
						break
					case 0xcb: /* LD E,SET 1,(REGISTER+dd) */
						z80.e = z80.memory.readByte(tempaddr) | 0x02
						z80.memory.contendReadNoMreq(tempaddr, 1)
						z80.memory.writeByte(tempaddr, z80.e)
						break
					case 0xcc: /* LD H,SET 1,(REGISTER+dd) */
						z80.h = z80.memory.readByte(tempaddr) | 0x02
						z80.memory.contendReadNoMreq(tempaddr, 1)
						z80.memory.writeByte(tempaddr, z80.h)
						break
					case 0xcd: /* LD L,SET 1,(REGISTER+dd) */
						z80.l = z80.memory.readByte(tempaddr) | 0x02
						z80.memory.contendReadNoMreq(tempaddr, 1)
						z80.memory.writeByte(tempaddr, z80.l)
						break
					case 0xce: /* SET 1,(REGISTER+dd) */

						var bytetemp byte
						bytetemp = z80.memory.readByte(tempaddr)
						z80.memory.contendReadNoMreq(tempaddr, 1)
						z80.memory.writeByte(tempaddr, bytetemp|0x02)

						break
					case 0xcf: /* LD A,SET 1,(REGISTER+dd) */
						z80.a = z80.memory.readByte(tempaddr) | 0x02
						z80.memory.contendReadNoMreq(tempaddr, 1)
						z80.memory.writeByte(tempaddr, z80.a)
						break
					case 0xd0: /* LD B,SET 2,(REGISTER+dd) */
						z80.b = z80.memory.readByte(tempaddr) | 0x04
						z80.memory.contendReadNoMreq(tempaddr, 1)
						z80.memory.writeByte(tempaddr, z80.b)
						break
					case 0xd1: /* LD C,SET 2,(REGISTER+dd) */
						z80.c = z80.memory.readByte(tempaddr) | 0x04
						z80.memory.contendReadNoMreq(tempaddr, 1)
						z80.memory.writeByte(tempaddr, z80.c)
						break
					case 0xd2: /* LD D,SET 2,(REGISTER+dd) */
						z80.d = z80.memory.readByte(tempaddr) | 0x04
						z80.memory.contendReadNoMreq(tempaddr, 1)
						z80.memory.writeByte(tempaddr, z80.d)
						break
					case 0xd3: /* LD E,SET 2,(REGISTER+dd) */
						z80.e = z80.memory.readByte(tempaddr) | 0x04
						z80.memory.contendReadNoMreq(tempaddr, 1)
						z80.memory.writeByte(tempaddr, z80.e)
						break
					case 0xd4: /* LD H,SET 2,(REGISTER+dd) */
						z80.h = z80.memory.readByte(tempaddr) | 0x04
						z80.memory.contendReadNoMreq(tempaddr, 1)
						z80.memory.writeByte(tempaddr, z80.h)
						break
					case 0xd5: /* LD L,SET 2,(REGISTER+dd) */
						z80.l = z80.memory.readByte(tempaddr) | 0x04
						z80.memory.contendReadNoMreq(tempaddr, 1)
						z80.memory.writeByte(tempaddr, z80.l)
						break
					case 0xd6: /* SET 2,(REGISTER+dd) */

						var bytetemp byte
						bytetemp = z80.memory.readByte(tempaddr)
						z80.memory.contendReadNoMreq(tempaddr, 1)
						z80.memory.writeByte(tempaddr, bytetemp|0x04)

						break
					case 0xd7: /* LD A,SET 2,(REGISTER+dd) */
						z80.a = z80.memory.readByte(tempaddr) | 0x04
						z80.memory.contendReadNoMreq(tempaddr, 1)
						z80.memory.writeByte(tempaddr, z80.a)
						break
					case 0xd8: /* LD B,SET 3,(REGISTER+dd) */
						z80.b = z80.memory.readByte(tempaddr) | 0x08
						z80.memory.contendReadNoMreq(tempaddr, 1)
						z80.memory.writeByte(tempaddr, z80.b)
						break
					case 0xd9: /* LD C,SET 3,(REGISTER+dd) */
						z80.c = z80.memory.readByte(tempaddr) | 0x08
						z80.memory.contendReadNoMreq(tempaddr, 1)
						z80.memory.writeByte(tempaddr, z80.c)
						break
					case 0xda: /* LD D,SET 3,(REGISTER+dd) */
						z80.d = z80.memory.readByte(tempaddr) | 0x08
						z80.memory.contendReadNoMreq(tempaddr, 1)
						z80.memory.writeByte(tempaddr, z80.d)
						break
					case 0xdb: /* LD E,SET 3,(REGISTER+dd) */
						z80.e = z80.memory.readByte(tempaddr) | 0x08
						z80.memory.contendReadNoMreq(tempaddr, 1)
						z80.memory.writeByte(tempaddr, z80.e)
						break
					case 0xdc: /* LD H,SET 3,(REGISTER+dd) */
						z80.h = z80.memory.readByte(tempaddr) | 0x08
						z80.memory.contendReadNoMreq(tempaddr, 1)
						z80.memory.writeByte(tempaddr, z80.h)
						break
					case 0xdd: /* LD L,SET 3,(REGISTER+dd) */
						z80.l = z80.memory.readByte(tempaddr) | 0x08
						z80.memory.contendReadNoMreq(tempaddr, 1)
						z80.memory.writeByte(tempaddr, z80.l)
						break
					case 0xde: /* SET 3,(REGISTER+dd) */

						var bytetemp byte
						bytetemp = z80.memory.readByte(tempaddr)
						z80.memory.contendReadNoMreq(tempaddr, 1)
						z80.memory.writeByte(tempaddr, bytetemp|0x08)

						break
					case 0xdf: /* LD A,SET 3,(REGISTER+dd) */
						z80.a = z80.memory.readByte(tempaddr) | 0x08
						z80.memory.contendReadNoMreq(tempaddr, 1)
						z80.memory.writeByte(tempaddr, z80.a)
						break
					case 0xe0: /* LD B,SET 4,(REGISTER+dd) */
						z80.b = z80.memory.readByte(tempaddr) | 0x10
						z80.memory.contendReadNoMreq(tempaddr, 1)
						z80.memory.writeByte(tempaddr, z80.b)
						break
					case 0xe1: /* LD C,SET 4,(REGISTER+dd) */
						z80.c = z80.memory.readByte(tempaddr) | 0x10
						z80.memory.contendReadNoMreq(tempaddr, 1)
						z80.memory.writeByte(tempaddr, z80.c)
						break
					case 0xe2: /* LD D,SET 4,(REGISTER+dd) */
						z80.d = z80.memory.readByte(tempaddr) | 0x10
						z80.memory.contendReadNoMreq(tempaddr, 1)
						z80.memory.writeByte(tempaddr, z80.d)
						break
					case 0xe3: /* LD E,SET 4,(REGISTER+dd) */
						z80.e = z80.memory.readByte(tempaddr) | 0x10
						z80.memory.contendReadNoMreq(tempaddr, 1)
						z80.memory.writeByte(tempaddr, z80.e)
						break
					case 0xe4: /* LD H,SET 4,(REGISTER+dd) */
						z80.h = z80.memory.readByte(tempaddr) | 0x10
						z80.memory.contendReadNoMreq(tempaddr, 1)
						z80.memory.writeByte(tempaddr, z80.h)
						break
					case 0xe5: /* LD L,SET 4,(REGISTER+dd) */
						z80.l = z80.memory.readByte(tempaddr) | 0x10
						z80.memory.contendReadNoMreq(tempaddr, 1)
						z80.memory.writeByte(tempaddr, z80.l)
						break
					case 0xe6: /* SET 4,(REGISTER+dd) */

						var bytetemp byte
						bytetemp = z80.memory.readByte(tempaddr)
						z80.memory.contendReadNoMreq(tempaddr, 1)
						z80.memory.writeByte(tempaddr, bytetemp|0x10)

						break
					case 0xe7: /* LD A,SET 4,(REGISTER+dd) */
						z80.a = z80.memory.readByte(tempaddr) | 0x10
						z80.memory.contendReadNoMreq(tempaddr, 1)
						z80.memory.writeByte(tempaddr, z80.a)
						break
					case 0xe8: /* LD B,SET 5,(REGISTER+dd) */
						z80.b = z80.memory.readByte(tempaddr) | 0x20
						z80.memory.contendReadNoMreq(tempaddr, 1)
						z80.memory.writeByte(tempaddr, z80.b)
						break
					case 0xe9: /* LD C,SET 5,(REGISTER+dd) */
						z80.c = z80.memory.readByte(tempaddr) | 0x20
						z80.memory.contendReadNoMreq(tempaddr, 1)
						z80.memory.writeByte(tempaddr, z80.c)
						break
					case 0xea: /* LD D,SET 5,(REGISTER+dd) */
						z80.d = z80.memory.readByte(tempaddr) | 0x20
						z80.memory.contendReadNoMreq(tempaddr, 1)
						z80.memory.writeByte(tempaddr, z80.d)
						break
					case 0xeb: /* LD E,SET 5,(REGISTER+dd) */
						z80.e = z80.memory.readByte(tempaddr) | 0x20
						z80.memory.contendReadNoMreq(tempaddr, 1)
						z80.memory.writeByte(tempaddr, z80.e)
						break
					case 0xec: /* LD H,SET 5,(REGISTER+dd) */
						z80.h = z80.memory.readByte(tempaddr) | 0x20
						z80.memory.contendReadNoMreq(tempaddr, 1)
						z80.memory.writeByte(tempaddr, z80.h)
						break
					case 0xed: /* LD L,SET 5,(REGISTER+dd) */
						z80.l = z80.memory.readByte(tempaddr) | 0x20
						z80.memory.contendReadNoMreq(tempaddr, 1)
						z80.memory.writeByte(tempaddr, z80.l)
						break
					case 0xee: /* SET 5,(REGISTER+dd) */

						var bytetemp byte
						bytetemp = z80.memory.readByte(tempaddr)
						z80.memory.contendReadNoMreq(tempaddr, 1)
						z80.memory.writeByte(tempaddr, bytetemp|0x20)

						break
					case 0xef: /* LD A,SET 5,(REGISTER+dd) */
						z80.a = z80.memory.readByte(tempaddr) | 0x20
						z80.memory.contendReadNoMreq(tempaddr, 1)
						z80.memory.writeByte(tempaddr, z80.a)
						break
					case 0xf0: /* LD B,SET 6,(REGISTER+dd) */
						z80.b = z80.memory.readByte(tempaddr) | 0x40
						z80.memory.contendReadNoMreq(tempaddr, 1)
						z80.memory.writeByte(tempaddr, z80.b)
						break
					case 0xf1: /* LD C,SET 6,(REGISTER+dd) */
						z80.c = z80.memory.readByte(tempaddr) | 0x40
						z80.memory.contendReadNoMreq(tempaddr, 1)
						z80.memory.writeByte(tempaddr, z80.c)
						break
					case 0xf2: /* LD D,SET 6,(REGISTER+dd) */
						z80.d = z80.memory.readByte(tempaddr) | 0x40
						z80.memory.contendReadNoMreq(tempaddr, 1)
						z80.memory.writeByte(tempaddr, z80.d)
						break
					case 0xf3: /* LD E,SET 6,(REGISTER+dd) */
						z80.e = z80.memory.readByte(tempaddr) | 0x40
						z80.memory.contendReadNoMreq(tempaddr, 1)
						z80.memory.writeByte(tempaddr, z80.e)
						break
					case 0xf4: /* LD H,SET 6,(REGISTER+dd) */
						z80.h = z80.memory.readByte(tempaddr) | 0x40
						z80.memory.contendReadNoMreq(tempaddr, 1)
						z80.memory.writeByte(tempaddr, z80.h)
						break
					case 0xf5: /* LD L,SET 6,(REGISTER+dd) */
						z80.l = z80.memory.readByte(tempaddr) | 0x40
						z80.memory.contendReadNoMreq(tempaddr, 1)
						z80.memory.writeByte(tempaddr, z80.l)
						break
					case 0xf6: /* SET 6,(REGISTER+dd) */

						var bytetemp byte
						bytetemp = z80.memory.readByte(tempaddr)
						z80.memory.contendReadNoMreq(tempaddr, 1)
						z80.memory.writeByte(tempaddr, bytetemp|0x40)

						break
					case 0xf7: /* LD A,SET 6,(REGISTER+dd) */
						z80.a = z80.memory.readByte(tempaddr) | 0x40
						z80.memory.contendReadNoMreq(tempaddr, 1)
						z80.memory.writeByte(tempaddr, z80.a)
						break
					case 0xf8: /* LD B,SET 7,(REGISTER+dd) */
						z80.b = z80.memory.readByte(tempaddr) | 0x80
						z80.memory.contendReadNoMreq(tempaddr, 1)
						z80.memory.writeByte(tempaddr, z80.b)
						break
					case 0xf9: /* LD C,SET 7,(REGISTER+dd) */
						z80.c = z80.memory.readByte(tempaddr) | 0x80
						z80.memory.contendReadNoMreq(tempaddr, 1)
						z80.memory.writeByte(tempaddr, z80.c)
						break
					case 0xfa: /* LD D,SET 7,(REGISTER+dd) */
						z80.d = z80.memory.readByte(tempaddr) | 0x80
						z80.memory.contendReadNoMreq(tempaddr, 1)
						z80.memory.writeByte(tempaddr, z80.d)
						break
					case 0xfb: /* LD E,SET 7,(REGISTER+dd) */
						z80.e = z80.memory.readByte(tempaddr) | 0x80
						z80.memory.contendReadNoMreq(tempaddr, 1)
						z80.memory.writeByte(tempaddr, z80.e)
						break
					case 0xfc: /* LD H,SET 7,(REGISTER+dd) */
						z80.h = z80.memory.readByte(tempaddr) | 0x80
						z80.memory.contendReadNoMreq(tempaddr, 1)
						z80.memory.writeByte(tempaddr, z80.h)
						break
					case 0xfd: /* LD L,SET 7,(REGISTER+dd) */
						z80.l = z80.memory.readByte(tempaddr) | 0x80
						z80.memory.contendReadNoMreq(tempaddr, 1)
						z80.memory.writeByte(tempaddr, z80.l)
						break
					case 0xfe: /* SET 7,(REGISTER+dd) */

						var bytetemp byte
						bytetemp = z80.memory.readByte(tempaddr)
						z80.memory.contendReadNoMreq(tempaddr, 1)
						z80.memory.writeByte(tempaddr, bytetemp|0x80)

						break
					case 0xff: /* LD A,SET 7,(REGISTER+dd) */
						z80.a = z80.memory.readByte(tempaddr) | 0x80
						z80.memory.contendReadNoMreq(tempaddr, 1)
						z80.memory.writeByte(tempaddr, z80.a)
						break

					}

					break
				case 0xe1: /* POP ix */
					z80.pop16(&z80.ixl, &z80.ixh)
					break
				case 0xe3: /* EX (SP),ix */
					var bytetempl, bytetemph byte
					bytetempl = z80.memory.readByte(z80.SP())
					bytetemph = z80.memory.readByte(z80.SP() + 1)
					z80.memory.contendReadNoMreq(z80.SP()+1, 1)
					z80.memory.writeByte(z80.SP()+1, z80.ixh)
					z80.memory.writeByte(z80.SP(), z80.ixl)
					z80.memory.contendWriteNoMreq(z80.SP(), 1)
					z80.memory.contendWriteNoMreq(z80.SP(), 1)
					z80.ixl = bytetempl
					z80.ixh = bytetemph
					break
				case 0xe5: /* PUSH ix */
					z80.memory.contendReadNoMreq(z80.IR(), 1)
					z80.push16(z80.ixl, z80.ixh)
					break
				case 0xe9: /* JP ix */
					z80.pc = z80.IX() /* NB: NOT INDIRECT! */
					break
				case 0xf9: /* LD SP,ix */
					z80.memory.contendReadNoMreq(z80.IR(), 1)
					z80.memory.contendReadNoMreq(z80.IR(), 1)
					z80.sp = z80.IX()
					break
				default: /* Instruction did not involve H or L, so backtrack
					   one instruction and parse again */
					z80.pc--
					z80.r--
					opcode = opcode2

					goto EndOpcode

				}
			}
			break
		case 0xde: /* SBC A,nn */
			{
				var bytetemp byte = z80.memory.readByte(z80.PC())
				z80.pc++
				z80.sbc(bytetemp)
			}
			break
		case 0xdf: /* RST 18 */
			z80.memory.contendReadNoMreq(z80.IR(), 1)
			z80.rst(0x18)
			break
		case 0xe0: /* RET PO */
			z80.memory.contendReadNoMreq(z80.IR(), 1)
			if !((z80.f & FLAG_P) != 0) {
				z80.ret()
			}
			break
		case 0xe1: /* POP HL */
			z80.pop16(&z80.l, &z80.h)
			break
		case 0xe2: /* JP PO,nnnn */
			if (z80.f & FLAG_P) == 0 {
				z80.jp()
			} else {
				z80.memory.contendRead(z80.pc, 3)
				z80.memory.contendRead(z80.pc+1, 3)
				z80.pc += 2
			}
			break
		case 0xe3: /* EX (SP),HL */
			var bytetempl, bytetemph byte
			bytetempl = z80.memory.readByte(z80.SP())
			bytetemph = z80.memory.readByte(z80.SP() + 1)
			z80.memory.contendReadNoMreq(z80.SP()+1, 1)
			z80.memory.writeByte(z80.SP()+1, z80.h)
			z80.memory.writeByte(z80.SP(), z80.l)
			z80.memory.contendWriteNoMreq(z80.SP(), 1)
			z80.memory.contendWriteNoMreq(z80.SP(), 1)
			z80.l = bytetempl
			z80.h = bytetemph
			break
		case 0xe4: /* CALL PO,nnnn */
			if (z80.f & FLAG_P) == 0 {
				z80.call()
			} else {
				z80.memory.contendRead(z80.pc, 3)
				z80.memory.contendRead(z80.pc+1, 3)
				z80.pc += 2
			}
			break
		case 0xe5: /* PUSH HL */
			z80.memory.contendReadNoMreq(z80.IR(), 1)
			z80.push16(z80.l, z80.h)
			break
		case 0xe6: /* AND nn */
			{
				var bytetemp byte = z80.memory.readByte(z80.PC())
				z80.pc++
				z80.and(bytetemp)
			}
			break
		case 0xe7: /* RST 20 */
			z80.memory.contendReadNoMreq(z80.IR(), 1)
			z80.rst(0x20)
			break
		case 0xe8: /* RET PE */
			z80.memory.contendReadNoMreq(z80.IR(), 1)
			if (z80.f & FLAG_P) != 0 {
				z80.ret()
			}
			break
		case 0xe9: /* JP HL */
			z80.pc = z80.HL() /* NB: NOT INDIRECT! */
			break
		case 0xea: /* JP PE,nnnn */
			if (z80.f & FLAG_P) != 0 {
				z80.jp()
			} else {
				z80.memory.contendRead(z80.pc, 3)
				z80.memory.contendRead(z80.pc+1, 3)
				z80.pc += 2
			}
			break
		case 0xeb: /* EX DE,HL */
			var wordtemp uint16 = z80.DE()
			z80.setDE(z80.HL())
			z80.setHL(wordtemp)
			break
		case 0xec: /* CALL PE,nnnn */
			if (z80.f & FLAG_P) != 0 {
				z80.call()
			} else {
				z80.memory.contendRead(z80.pc, 3)
				z80.memory.contendRead(z80.pc+1, 3)
				z80.pc += 2
			}
			break
		case 0xed: /* shift ED */
			{
				var opcode2 byte
				z80.memory.contendRead(z80.pc, 4)
				opcode2 = z80.memory.readByteInternal(z80.pc)
				z80.pc++
				z80.r++

				switch opcode2 {
				/* z80_ed.c: Z80 CBxx opcodes
				   Copyright (c) 1999-2003 Philip Kendall

				   This program is free software; you can redistribute it and/or modify
				   it under the terms of the GNU General Public License as published by
				   the Free Software Foundation; either version 2 of the License, or
				   (at your option) any later version.

				   This program is distributed in the hope that it will be useful,
				   but WITHOUT ANY WARRANTY; without even the implied warranty of
				   MERCHANTABILITY or FITNESS FOR A PARTICULAR PURPOSE.  See the
				   GNU General Public License for more details.

				   You should have received a copy of the GNU General Public License along
				   with this program; if not, write to the Free Software Foundation, Inc.,
				   51 Franklin Street, Fifth Floor, Boston, MA 02110-1301 USA.

				   Author contact information:

				   E-mail: philip-fuse@shadowmagic.org.uk

				*/

				/* NB: this file is autogenerated by './z80.pl' from 'opcodes_ed.dat',
				   and included in 'z80_ops.c' */

				case 0x40: /* IN B,(C) */
					z80.in(&z80.b, z80.BC())
					break
				case 0x41: /* OUT (C),B */
					z80.writePort(z80.BC(), z80.b)
					break
				case 0x42: /* SBC HL,BC */
					z80.memory.contendReadNoMreq(z80.IR(), 1)
					z80.memory.contendReadNoMreq(z80.IR(), 1)
					z80.memory.contendReadNoMreq(z80.IR(), 1)
					z80.memory.contendReadNoMreq(z80.IR(), 1)
					z80.memory.contendReadNoMreq(z80.IR(), 1)
					z80.memory.contendReadNoMreq(z80.IR(), 1)
					z80.memory.contendReadNoMreq(z80.IR(), 1)
					z80.sbc16(z80.BC())
					break
				case 0x43: /* LD (nnnn),BC */
					z80.ld16nnrr(z80.c, z80.b)
					break
					break
				case 0x44:
					fallthrough
				case 0x4c:
					fallthrough
				case 0x54:
					fallthrough
				case 0x5c:
					fallthrough
				case 0x64:
					fallthrough
				case 0x6c:
					fallthrough
				case 0x74:
					fallthrough
				case 0x7c: /* NEG */
					bytetemp := z80.a
					z80.a = 0
					z80.sub(bytetemp)
					break
				case 0x45:
					fallthrough
				case 0x4d:
					fallthrough
				case 0x55:
					fallthrough
				case 0x5d:
					fallthrough
				case 0x65:
					fallthrough
				case 0x6d:
					fallthrough
				case 0x75:
					fallthrough
				case 0x7d: /* RETN */
					z80.iff1 = z80.iff2
					z80.ret()
					break
				case 0x46:
					fallthrough
				case 0x4e:
					fallthrough
				case 0x66:
					fallthrough
				case 0x6e: /* IM 0 */
					z80.im = 0
					break
				case 0x47: /* LD I,A */
					z80.memory.contendReadNoMreq(z80.IR(), 1)
					z80.i = z80.a
					break
				case 0x48: /* IN C,(C) */
					z80.in(&z80.c, z80.BC())
					break
				case 0x49: /* OUT (C),C */
					z80.writePort(z80.BC(), z80.c)
					break
				case 0x4a: /* ADC HL,BC */
					z80.memory.contendReadNoMreq(z80.IR(), 1)
					z80.memory.contendReadNoMreq(z80.IR(), 1)
					z80.memory.contendReadNoMreq(z80.IR(), 1)
					z80.memory.contendReadNoMreq(z80.IR(), 1)
					z80.memory.contendReadNoMreq(z80.IR(), 1)
					z80.memory.contendReadNoMreq(z80.IR(), 1)
					z80.memory.contendReadNoMreq(z80.IR(), 1)
					z80.adc16(z80.BC())
					break
				case 0x4b: /* LD BC,(nnnn) */
					z80.ld16rrnn(&z80.c, &z80.b)
					break
					break
				case 0x4f: /* LD R,A */
					z80.memory.contendReadNoMreq(z80.IR(), 1)
					/* Keep the RZX instruction counter right */
					rzxInstructionsOffset += (int(z80.r) - int(z80.a))
					z80.r, z80.r7 = uint16(z80.a), uint16(z80.a)
					break
				case 0x50: /* IN D,(C) */
					z80.in(&z80.d, z80.BC())
					break
				case 0x51: /* OUT (C),D */
					z80.writePort(z80.BC(), z80.d)
					break
				case 0x52: /* SBC HL,DE */
					z80.memory.contendReadNoMreq(z80.IR(), 1)
					z80.memory.contendReadNoMreq(z80.IR(), 1)
					z80.memory.contendReadNoMreq(z80.IR(), 1)
					z80.memory.contendReadNoMreq(z80.IR(), 1)
					z80.memory.contendReadNoMreq(z80.IR(), 1)
					z80.memory.contendReadNoMreq(z80.IR(), 1)
					z80.memory.contendReadNoMreq(z80.IR(), 1)
					z80.sbc16(z80.DE())
					break
				case 0x53: /* LD (nnnn),DE */
					z80.ld16nnrr(z80.e, z80.d)
					break
					break
				case 0x56:
					fallthrough
				case 0x76: /* IM 1 */
					z80.im = 1
					break
				case 0x57: /* LD A,I */
					z80.memory.contendReadNoMreq(z80.IR(), 1)
					z80.a = z80.i
					z80.f = (z80.f & FLAG_C) | z80.sz53Table[z80.a] | ternOpB(z80.iff2 != 0, FLAG_V, 0)
					break
				case 0x58: /* IN E,(C) */
					z80.in(&z80.e, z80.BC())
					break
				case 0x59: /* OUT (C),E */
					z80.writePort(z80.BC(), z80.e)
					break
				case 0x5a: /* ADC HL,DE */
					z80.memory.contendReadNoMreq(z80.IR(), 1)
					z80.memory.contendReadNoMreq(z80.IR(), 1)
					z80.memory.contendReadNoMreq(z80.IR(), 1)
					z80.memory.contendReadNoMreq(z80.IR(), 1)
					z80.memory.contendReadNoMreq(z80.IR(), 1)
					z80.memory.contendReadNoMreq(z80.IR(), 1)
					z80.memory.contendReadNoMreq(z80.IR(), 1)
					z80.adc16(z80.DE())
					break
				case 0x5b: /* LD DE,(nnnn) */
					z80.ld16rrnn(&z80.e, &z80.d)
					break
					break
				case 0x5e:
					fallthrough
				case 0x7e: /* IM 2 */
					z80.im = 2
					break
				case 0x5f: /* LD A,R */
					z80.memory.contendReadNoMreq(z80.IR(), 1)
					z80.a = byte((z80.r & 0x7f) | (z80.r7 & 0x80))
					z80.f = (z80.f & FLAG_C) | z80.sz53Table[z80.a] | ternOpB(z80.iff2 != 0, FLAG_V, 0)
					break
				case 0x60: /* IN H,(C) */
					z80.in(&z80.h, z80.BC())
					break
				case 0x61: /* OUT (C),H */
					z80.writePort(z80.BC(), z80.h)
					break
				case 0x62: /* SBC HL,HL */
					z80.memory.contendReadNoMreq(z80.IR(), 1)
					z80.memory.contendReadNoMreq(z80.IR(), 1)
					z80.memory.contendReadNoMreq(z80.IR(), 1)
					z80.memory.contendReadNoMreq(z80.IR(), 1)
					z80.memory.contendReadNoMreq(z80.IR(), 1)
					z80.memory.contendReadNoMreq(z80.IR(), 1)
					z80.memory.contendReadNoMreq(z80.IR(), 1)
					z80.sbc16(z80.HL())
					break
				case 0x63: /* LD (nnnn),HL */
					z80.ld16nnrr(z80.l, z80.h)
					break
					break
				case 0x67: /* RRD */
					var bytetemp byte = z80.memory.readByte(z80.HL())
					z80.memory.contendReadNoMreq(z80.HL(), 1)
					z80.memory.contendReadNoMreq(z80.HL(), 1)
					z80.memory.contendReadNoMreq(z80.HL(), 1)
					z80.memory.contendReadNoMreq(z80.HL(), 1)
					z80.memory.writeByte(z80.HL(), (z80.a<<4)|(bytetemp>>4))
					z80.a = (z80.a & 0xf0) | (bytetemp & 0x0f)
					z80.f = (z80.f & FLAG_C) | z80.sz53pTable[z80.a]
					break
				case 0x68: /* IN L,(C) */
					z80.in(&z80.l, z80.BC())
					break
				case 0x69: /* OUT (C),L */
					z80.writePort(z80.BC(), z80.l)
					break
				case 0x6a: /* ADC HL,HL */
					z80.memory.contendReadNoMreq(z80.IR(), 1)
					z80.memory.contendReadNoMreq(z80.IR(), 1)
					z80.memory.contendReadNoMreq(z80.IR(), 1)
					z80.memory.contendReadNoMreq(z80.IR(), 1)
					z80.memory.contendReadNoMreq(z80.IR(), 1)
					z80.memory.contendReadNoMreq(z80.IR(), 1)
					z80.memory.contendReadNoMreq(z80.IR(), 1)
					z80.adc16(z80.HL())
					break
				case 0x6b: /* LD HL,(nnnn) */
					z80.ld16rrnn(&z80.l, &z80.h)
					break
					break
				case 0x6f: /* RLD */
					var bytetemp byte = z80.memory.readByte(z80.HL())
					z80.memory.contendReadNoMreq(z80.HL(), 1)
					z80.memory.contendReadNoMreq(z80.HL(), 1)
					z80.memory.contendReadNoMreq(z80.HL(), 1)
					z80.memory.contendReadNoMreq(z80.HL(), 1)
					z80.memory.writeByte(z80.HL(), (bytetemp<<4)|(z80.a&0x0f))
					z80.a = (z80.a & 0xf0) | (bytetemp >> 4)
					z80.f = (z80.f & FLAG_C) | z80.sz53pTable[z80.a]
					break
				case 0x70: /* IN F,(C) */
					var bytetemp byte
					z80.in(&bytetemp, z80.BC())
					break
				case 0x71: /* OUT (C),0 */
					z80.writePort(z80.BC(), 0)
					break
				case 0x72: /* SBC HL,SP */
					z80.memory.contendReadNoMreq(z80.IR(), 1)
					z80.memory.contendReadNoMreq(z80.IR(), 1)
					z80.memory.contendReadNoMreq(z80.IR(), 1)
					z80.memory.contendReadNoMreq(z80.IR(), 1)
					z80.memory.contendReadNoMreq(z80.IR(), 1)
					z80.memory.contendReadNoMreq(z80.IR(), 1)
					z80.memory.contendReadNoMreq(z80.IR(), 1)
					z80.sbc16(z80.SP())
					break
				case 0x73: /* LD (nnnn),SP */
					sph, spl := splitWord(z80.sp)
					z80.ld16nnrr(spl, sph)
					break
					break
				case 0x78: /* IN A,(C) */
					z80.in(&z80.a, z80.BC())
					break
				case 0x79: /* OUT (C),A */
					z80.writePort(z80.BC(), z80.a)
					break
				case 0x7a: /* ADC HL,SP */
					z80.memory.contendReadNoMreq(z80.IR(), 1)
					z80.memory.contendReadNoMreq(z80.IR(), 1)
					z80.memory.contendReadNoMreq(z80.IR(), 1)
					z80.memory.contendReadNoMreq(z80.IR(), 1)
					z80.memory.contendReadNoMreq(z80.IR(), 1)
					z80.memory.contendReadNoMreq(z80.IR(), 1)
					z80.memory.contendReadNoMreq(z80.IR(), 1)
					z80.adc16(z80.SP())
					break
				case 0x7b: /* LD SP,(nnnn) */
					sph, spl := splitWord(z80.sp)
					z80.ld16rrnn(&spl, &sph)
					z80.sp = joinBytes(sph, spl)
					break
					break
				case 0xa0: /* LDI */
					var bytetemp byte = z80.memory.readByte(z80.HL())
					z80.decBC()
					z80.memory.writeByte(z80.DE(), bytetemp)
					z80.memory.contendWriteNoMreq(z80.DE(), 1)
					z80.memory.contendWriteNoMreq(z80.DE(), 1)
					z80.incDE()
					z80.incHL()
					bytetemp += z80.a
					z80.f = (z80.f & (FLAG_C | FLAG_Z | FLAG_S)) | ternOpB(z80.BC() != 0, FLAG_V, 0) |
						(bytetemp & FLAG_3) | ternOpB((bytetemp&0x02) != 0, FLAG_5, 0)
					break
				case 0xa1: /* CPI */

					var value, bytetemp, lookup byte

					value = z80.memory.readByte(z80.HL())
					bytetemp = z80.a - value
					lookup = ((z80.a & 0x08) >> 3) | (((value) & 0x08) >> 2) | ((bytetemp & 0x08) >> 1)

					z80.memory.contendReadNoMreq(z80.HL(), 1)
					z80.memory.contendReadNoMreq(z80.HL(), 1)
					z80.memory.contendReadNoMreq(z80.HL(), 1)
					z80.memory.contendReadNoMreq(z80.HL(), 1)
					z80.memory.contendReadNoMreq(z80.HL(), 1)
					z80.incHL()
					z80.decBC()
					z80.f = (z80.f & FLAG_C) | ternOpB(z80.BC() != 0, FLAG_V|FLAG_N, FLAG_N) | halfcarrySubTable[lookup] | ternOpB(bytetemp != 0, 0, FLAG_Z) | (bytetemp & FLAG_S)
					if (z80.f & FLAG_H) != 0 {
						bytetemp--
					}
					z80.f |= (bytetemp & FLAG_3) | ternOpB((bytetemp&0x02) != 0, FLAG_5, 0)

					break
				case 0xa2: /* INI */
					var initemp, initemp2 byte

					z80.memory.contendReadNoMreq(z80.IR(), 1)
					initemp = z80.readPort(z80.BC())
					z80.memory.writeByte(z80.HL(), initemp)

					z80.b--
					z80.incHL()
					initemp2 = initemp + z80.c + 1
					z80.f = ternOpB((initemp&0x80) != 0, FLAG_N, 0) | ternOpB(initemp2 < initemp, FLAG_H|FLAG_C, 0) | ternOpB(z80.parityTable[(initemp2&0x07)^z80.b] != 0, FLAG_P, 0) | z80.sz53Table[z80.b]
					break
				case 0xa3: /* OUTI */
					var outitemp, outitemp2 byte

					z80.memory.contendReadNoMreq(z80.IR(), 1)
					outitemp = z80.memory.readByte(z80.HL())
					z80.b-- /* This does happen first, despite what the specs say */
					z80.writePort(z80.BC(), outitemp)

					z80.incHL()
					outitemp2 = outitemp + z80.l
					z80.f = ternOpB((outitemp&0x80) != 0, FLAG_N, 0) |
						ternOpB(outitemp2 < outitemp, FLAG_H|FLAG_C, 0) |
						ternOpB(z80.parityTable[(outitemp2&0x07)^z80.b] != 0, FLAG_P, 0) |
						z80.sz53Table[z80.b]
					break
				case 0xa8: /* LDD */
					var bytetemp byte = z80.memory.readByte(z80.HL())
					z80.decBC()
					z80.memory.writeByte(z80.DE(), bytetemp)
					z80.memory.contendWriteNoMreq(z80.DE(), 1)
					z80.memory.contendWriteNoMreq(z80.DE(), 1)
					z80.decDE()
					z80.decHL()
					bytetemp += z80.a
					z80.f = (z80.f & (FLAG_C | FLAG_Z | FLAG_S)) | ternOpB(z80.BC() != 0, FLAG_V, 0) |
						(bytetemp & FLAG_3) | ternOpB((bytetemp&0x02) != 0, FLAG_5, 0)
					break
				case 0xa9: /* CPD */

					var value, bytetemp, lookup byte

					value = z80.memory.readByte(z80.HL())
					bytetemp = z80.a - value
					lookup = ((z80.a & 0x08) >> 3) | (((value) & 0x08) >> 2) | ((bytetemp & 0x08) >> 1)

					z80.memory.contendReadNoMreq(z80.HL(), 1)
					z80.memory.contendReadNoMreq(z80.HL(), 1)
					z80.memory.contendReadNoMreq(z80.HL(), 1)
					z80.memory.contendReadNoMreq(z80.HL(), 1)
					z80.memory.contendReadNoMreq(z80.HL(), 1)
					z80.decHL()
					z80.decBC()
					z80.f = (z80.f & FLAG_C) | ternOpB(z80.BC() != 0, FLAG_V|FLAG_N, FLAG_N) | halfcarrySubTable[lookup] | ternOpB(bytetemp != 0, 0, FLAG_Z) | (bytetemp & FLAG_S)
					if (z80.f & FLAG_H) != 0 {
						bytetemp--
					}
					z80.f |= (bytetemp & FLAG_3) | ternOpB((bytetemp&0x02) != 0, FLAG_5, 0)

					break
				case 0xaa: /* IND */
					var initemp, initemp2 byte

					z80.memory.contendReadNoMreq(z80.IR(), 1)
					initemp = z80.readPort(z80.BC())
					z80.memory.writeByte(z80.HL(), initemp)

					z80.b--
					z80.decHL()
					initemp2 = initemp + z80.c - 1
					z80.f = ternOpB((initemp&0x80) != 0, FLAG_N, 0) | ternOpB(initemp2 < initemp, FLAG_H|FLAG_C, 0) | ternOpB(z80.parityTable[(initemp2&0x07)^z80.b] != 0, FLAG_P, 0) | z80.sz53Table[z80.b]
					break
				case 0xab: /* OUTD */
					var outitemp, outitemp2 byte

					z80.memory.contendReadNoMreq(z80.IR(), 1)
					outitemp = z80.memory.readByte(z80.HL())
					z80.b-- /* This does happen first, despite what the specs say */
					z80.writePort(z80.BC(), outitemp)

					z80.decHL()
					outitemp2 = outitemp + z80.l
					z80.f = ternOpB((outitemp&0x80) != 0, FLAG_N, 0) |
						ternOpB(outitemp2 < outitemp, FLAG_H|FLAG_C, 0) |
						ternOpB(z80.parityTable[(outitemp2&0x07)^z80.b] != 0, FLAG_P, 0) |
						z80.sz53Table[z80.b]
					break
				case 0xb0: /* LDIR */
					var bytetemp byte = z80.memory.readByte(z80.HL())
					z80.memory.writeByte(z80.DE(), bytetemp)
					z80.memory.contendWriteNoMreq(z80.DE(), 1)
					z80.memory.contendWriteNoMreq(z80.DE(), 1)
					z80.decBC()
					bytetemp += z80.a
					z80.f = (z80.f & (FLAG_C | FLAG_Z | FLAG_S)) | ternOpB(z80.BC() != 0, FLAG_V, 0) | (bytetemp & FLAG_3) | ternOpB((bytetemp&0x02 != 0), FLAG_5, 0)
					if z80.BC() != 0 {
						z80.memory.contendWriteNoMreq(z80.DE(), 1)
						z80.memory.contendWriteNoMreq(z80.DE(), 1)
						z80.memory.contendWriteNoMreq(z80.DE(), 1)
						z80.memory.contendWriteNoMreq(z80.DE(), 1)
						z80.memory.contendWriteNoMreq(z80.DE(), 1)
						z80.pc -= 2
					}
					z80.incHL()
					z80.incDE()
					break
				case 0xb1: /* CPIR */
					var value, bytetemp, lookup byte

					value = z80.memory.readByte(z80.HL())
					bytetemp = z80.a - value
					lookup = ((z80.a & 0x08) >> 3) | (((value) & 0x08) >> 2) | ((bytetemp & 0x08) >> 1)

					z80.memory.contendReadNoMreq(z80.HL(), 1)
					z80.memory.contendReadNoMreq(z80.HL(), 1)
					z80.memory.contendReadNoMreq(z80.HL(), 1)
					z80.memory.contendReadNoMreq(z80.HL(), 1)
					z80.memory.contendReadNoMreq(z80.HL(), 1)
					z80.decBC()
					z80.f = (z80.f & FLAG_C) | (ternOpB(z80.BC() != 0, (FLAG_V | FLAG_N), FLAG_N)) | halfcarrySubTable[lookup] | (ternOpB(bytetemp != 0, 0, FLAG_Z)) | (bytetemp & FLAG_S)
					if (z80.f & FLAG_H) != 0 {
						bytetemp--
					}
					z80.f |= (bytetemp & FLAG_3) | ternOpB((bytetemp&0x02) != 0, FLAG_5, 0)
					if (z80.f & (FLAG_V | FLAG_Z)) == FLAG_V {
						z80.memory.contendReadNoMreq(z80.HL(), 1)
						z80.memory.contendReadNoMreq(z80.HL(), 1)
						z80.memory.contendReadNoMreq(z80.HL(), 1)
						z80.memory.contendReadNoMreq(z80.HL(), 1)
						z80.memory.contendReadNoMreq(z80.HL(), 1)
						z80.pc -= 2
					}
					z80.incHL()
					break
				case 0xb2: /* INIR */
					var initemp, initemp2 byte

					z80.memory.contendReadNoMreq(z80.IR(), 1)
					initemp = z80.readPort(z80.BC())
					z80.memory.writeByte(z80.HL(), initemp)

					z80.b--
					initemp2 = initemp + z80.c + 1
					z80.f = ternOpB(initemp&0x80 != 0, FLAG_N, 0) |
						ternOpB(initemp2 < initemp, FLAG_H|FLAG_C, 0) |
						ternOpB(z80.parityTable[(initemp2&0x07)^z80.b] != 0, FLAG_P, 0) |
						z80.sz53Table[z80.b]

					if z80.b != 0 {
						z80.memory.contendWriteNoMreq(z80.HL(), 1)
						z80.memory.contendWriteNoMreq(z80.HL(), 1)
						z80.memory.contendWriteNoMreq(z80.HL(), 1)
						z80.memory.contendWriteNoMreq(z80.HL(), 1)
						z80.memory.contendWriteNoMreq(z80.HL(), 1)
						z80.pc -= 2
					}
					z80.incHL()
					break
				case 0xb3: /* OTIR */
					var outitemp, outitemp2 byte

					z80.memory.contendReadNoMreq(z80.IR(), 1)
					outitemp = z80.memory.readByte(z80.HL())
					z80.b-- /* This does happen first, despite what the specs say */
					z80.writePort(z80.BC(), outitemp)

					z80.incHL()
					outitemp2 = outitemp + z80.l
					z80.f = ternOpB((outitemp&0x80) != 0, FLAG_N, 0) |
						ternOpB(outitemp2 < outitemp, FLAG_H|FLAG_C, 0) |
						ternOpB(z80.parityTable[(outitemp2&0x07)^z80.b] != 0, FLAG_P, 0) |
						z80.sz53Table[z80.b]

					if z80.b != 0 {
						z80.memory.contendReadNoMreq(z80.BC(), 1)
						z80.memory.contendReadNoMreq(z80.BC(), 1)
						z80.memory.contendReadNoMreq(z80.BC(), 1)
						z80.memory.contendReadNoMreq(z80.BC(), 1)
						z80.memory.contendReadNoMreq(z80.BC(), 1)
						z80.pc -= 2
					}
					break
				case 0xb8: /* LDDR */
					var bytetemp byte = z80.memory.readByte(z80.HL())
					z80.memory.writeByte(z80.DE(), bytetemp)
					z80.memory.contendWriteNoMreq(z80.DE(), 1)
					z80.memory.contendWriteNoMreq(z80.DE(), 1)
					z80.decBC()
					bytetemp += z80.a
					z80.f = (z80.f & (FLAG_C | FLAG_Z | FLAG_S)) | ternOpB(z80.BC() != 0, FLAG_V, 0) | (bytetemp & FLAG_3) | ternOpB((bytetemp&0x02 != 0), FLAG_5, 0)
					if z80.BC() != 0 {
						z80.memory.contendWriteNoMreq(z80.DE(), 1)
						z80.memory.contendWriteNoMreq(z80.DE(), 1)
						z80.memory.contendWriteNoMreq(z80.DE(), 1)
						z80.memory.contendWriteNoMreq(z80.DE(), 1)
						z80.memory.contendWriteNoMreq(z80.DE(), 1)
						z80.pc -= 2
					}
					z80.decHL()
					z80.decDE()
					break
				case 0xb9: /* CPDR */
					var value, bytetemp, lookup byte

					value = z80.memory.readByte(z80.HL())
					bytetemp = z80.a - value
					lookup = ((z80.a & 0x08) >> 3) | (((value) & 0x08) >> 2) | ((bytetemp & 0x08) >> 1)

					z80.memory.contendReadNoMreq(z80.HL(), 1)
					z80.memory.contendReadNoMreq(z80.HL(), 1)
					z80.memory.contendReadNoMreq(z80.HL(), 1)
					z80.memory.contendReadNoMreq(z80.HL(), 1)
					z80.memory.contendReadNoMreq(z80.HL(), 1)
					z80.decBC()
					z80.f = (z80.f & FLAG_C) | (ternOpB(z80.BC() != 0, (FLAG_V | FLAG_N), FLAG_N)) | halfcarrySubTable[lookup] | (ternOpB(bytetemp != 0, 0, FLAG_Z)) | (bytetemp & FLAG_S)
					if (z80.f & FLAG_H) != 0 {
						bytetemp--
					}
					z80.f |= (bytetemp & FLAG_3) | ternOpB((bytetemp&0x02) != 0, FLAG_5, 0)
					if (z80.f & (FLAG_V | FLAG_Z)) == FLAG_V {
						z80.memory.contendReadNoMreq(z80.HL(), 1)
						z80.memory.contendReadNoMreq(z80.HL(), 1)
						z80.memory.contendReadNoMreq(z80.HL(), 1)
						z80.memory.contendReadNoMreq(z80.HL(), 1)
						z80.memory.contendReadNoMreq(z80.HL(), 1)
						z80.pc -= 2
					}
					z80.decHL()
					break
				case 0xba: /* INDR */
					var initemp, initemp2 byte

					z80.memory.contendReadNoMreq(z80.IR(), 1)
					initemp = z80.readPort(z80.BC())
					z80.memory.writeByte(z80.HL(), initemp)

					z80.b--
					initemp2 = initemp + z80.c - 1
					z80.f = ternOpB(initemp&0x80 != 0, FLAG_N, 0) |
						ternOpB(initemp2 < initemp, FLAG_H|FLAG_C, 0) |
						ternOpB(z80.parityTable[(initemp2&0x07)^z80.b] != 0, FLAG_P, 0) |
						z80.sz53Table[z80.b]

					if z80.b != 0 {
						z80.memory.contendWriteNoMreq(z80.HL(), 1)
						z80.memory.contendWriteNoMreq(z80.HL(), 1)
						z80.memory.contendWriteNoMreq(z80.HL(), 1)
						z80.memory.contendWriteNoMreq(z80.HL(), 1)
						z80.memory.contendWriteNoMreq(z80.HL(), 1)
						z80.pc -= 2
					}
					z80.decHL()
					break
				case 0xbb: /* OTDR */
					var outitemp, outitemp2 byte

					z80.memory.contendReadNoMreq(z80.IR(), 1)
					outitemp = z80.memory.readByte(z80.HL())
					z80.b-- /* This does happen first, despite what the specs say */
					z80.writePort(z80.BC(), outitemp)

					z80.decHL()
					outitemp2 = outitemp + z80.l
					z80.f = ternOpB((outitemp&0x80) != 0, FLAG_N, 0) |
						ternOpB(outitemp2 < outitemp, FLAG_H|FLAG_C, 0) |
						ternOpB(z80.parityTable[(outitemp2&0x07)^z80.b] != 0, FLAG_P, 0) |
						z80.sz53Table[z80.b]

					if z80.b != 0 {
						z80.memory.contendReadNoMreq(z80.BC(), 1)
						z80.memory.contendReadNoMreq(z80.BC(), 1)
						z80.memory.contendReadNoMreq(z80.BC(), 1)
						z80.memory.contendReadNoMreq(z80.BC(), 1)
						z80.memory.contendReadNoMreq(z80.BC(), 1)
						z80.pc -= 2
					}
					break
				case 0xfb: /* slttrap */
					z80.sltTrap(int16(z80.HL()), z80.a)
					break
				default: /* All other opcodes are NOPD */
					break

				}
			}
			break
		case 0xee: /* XOR A,nn */
			{
				var bytetemp byte = z80.memory.readByte(z80.PC())
				z80.pc++
				z80.xor(bytetemp)
			}
			break
		case 0xef: /* RST 28 */
			z80.memory.contendReadNoMreq(z80.IR(), 1)
			z80.rst(0x28)
			break
		case 0xf0: /* RET P */
			z80.memory.contendReadNoMreq(z80.IR(), 1)
			if !((z80.f & FLAG_S) != 0) {
				z80.ret()
			}
			break
		case 0xf1: /* POP AF */
			z80.pop16(&z80.f, &z80.a)
			break
		case 0xf2: /* JP P,nnnn */
			if (z80.f & FLAG_S) == 0 {
				z80.jp()
			} else {
				z80.memory.contendRead(z80.pc, 3)
				z80.memory.contendRead(z80.pc+1, 3)
				z80.pc += 2
			}
			break
		case 0xf3: /* DI */
			z80.iff1, z80.iff2 = 0, 0
			break
		case 0xf4: /* CALL P,nnnn */
			if (z80.f & FLAG_S) == 0 {
				z80.call()
			} else {
				z80.memory.contendRead(z80.pc, 3)
				z80.memory.contendRead(z80.pc+1, 3)
				z80.pc += 2
			}
			break
		case 0xf5: /* PUSH AF */
			z80.memory.contendReadNoMreq(z80.IR(), 1)
			z80.push16(z80.f, z80.a)
			break
		case 0xf6: /* OR nn */
			{
				var bytetemp byte = z80.memory.readByte(z80.PC())
				z80.pc++
				z80.or(bytetemp)
			}
			break
		case 0xf7: /* RST 30 */
			z80.memory.contendReadNoMreq(z80.IR(), 1)
			z80.rst(0x30)
			break
		case 0xf8: /* RET M */
			z80.memory.contendReadNoMreq(z80.IR(), 1)
			if (z80.f & FLAG_S) != 0 {
				z80.ret()
			}
			break
		case 0xf9: /* LD SP,HL */
			z80.memory.contendReadNoMreq(z80.IR(), 1)
			z80.memory.contendReadNoMreq(z80.IR(), 1)
			z80.sp = z80.HL()
			break
		case 0xfa: /* JP M,nnnn */
			if (z80.f & FLAG_S) != 0 {
				z80.jp()
			} else {
				z80.memory.contendRead(z80.pc, 3)
				z80.memory.contendRead(z80.pc+1, 3)
				z80.pc += 2
			}
			break
		case 0xfb: /* EI */
			/* Interrupts are not accepted immediately after an EI, but are
			accepted after the next instruction */
			z80.iff1, z80.iff2 = 1, 1
			z80.interruptsEnabledAt = int(z80.tstates)
			// eventAdd(z80.tstates + 1, z80InterruptEvent)
			break
		case 0xfc: /* CALL M,nnnn */
			if (z80.f & FLAG_S) != 0 {
				z80.call()
			} else {
				z80.memory.contendRead(z80.pc, 3)
				z80.memory.contendRead(z80.pc+1, 3)
				z80.pc += 2
			}
			break
		case 0xfd: /* shift FD */
			{
				var opcode2 byte
				z80.memory.contendRead(z80.pc, 4)
				opcode2 = z80.memory.readByteInternal(z80.pc)
				z80.pc++
				z80.r++

				switch opcode2 {

				/* z80_ddfd.c Z80 {DD,FD}xx opcodes
				   Copyright (c) 1999-2003 Philip Kendall

				   This program is free software; you can redistribute it and/or modify
				   it under the terms of the GNU General Public License as published by
				   the Free Software Foundation; either version 2 of the License, or
				   (at your option) any later version.

				   This program is distributed in the hope that it will be useful,
				   but WITHOUT ANY WARRANTY; without even the implied warranty of
				   MERCHANTABILITY or FITNESS FOR A PARTICULAR PURPOSE.  See the
				   GNU General Public License for more details.

				   You should have received a copy of the GNU General Public License along
				   with this program; if not, write to the Free Software Foundation, Inc.,
				   51 Franklin Street, Fifth Floor, Boston, MA 02110-1301 USA.

				   Author contact information:

				   E-mail: philip-fuse@shadowmagic.org.uk

				*/

				/* NB: this file is autogenerated by './z80.pl' from 'opcodes_ddfd.dat',
				   and included in 'z80_ops.c' */

				case 0x09: /* ADD iy,BC */
					z80.memory.contendReadNoMreq(z80.IR(), 1)
					z80.memory.contendReadNoMreq(z80.IR(), 1)
					z80.memory.contendReadNoMreq(z80.IR(), 1)
					z80.memory.contendReadNoMreq(z80.IR(), 1)
					z80.memory.contendReadNoMreq(z80.IR(), 1)
					z80.memory.contendReadNoMreq(z80.IR(), 1)
					z80.memory.contendReadNoMreq(z80.IR(), 1)
					z80.add16(z80.iy, z80.BC())
					break
				case 0x19: /* ADD iy,DE */
					z80.memory.contendReadNoMreq(z80.IR(), 1)
					z80.memory.contendReadNoMreq(z80.IR(), 1)
					z80.memory.contendReadNoMreq(z80.IR(), 1)
					z80.memory.contendReadNoMreq(z80.IR(), 1)
					z80.memory.contendReadNoMreq(z80.IR(), 1)
					z80.memory.contendReadNoMreq(z80.IR(), 1)
					z80.memory.contendReadNoMreq(z80.IR(), 1)
					z80.add16(z80.iy, z80.DE())
					break
				case 0x21: /* LD iy,nnnn */
					b1 := z80.memory.readByte(z80.pc)
					z80.pc++
					b2 := z80.memory.readByte(z80.pc)
					z80.pc++
					z80.setIY(joinBytes(b2, b1))
					break
				case 0x22: /* LD (nnnn),iy */
					z80.ld16nnrr(z80.iyl, z80.iyh)
					break
					break
				case 0x23: /* INC iy */
					z80.memory.contendReadNoMreq(z80.IR(), 1)
					z80.memory.contendReadNoMreq(z80.IR(), 1)
					z80.incIY()
					break
				case 0x24: /* INC z80.IYL() */
					z80.incIYH()
					break
				case 0x25: /* DEC z80.IYL() */
					z80.decIYH()
					break
				case 0x26: /* LD z80.IYL(),nn */
					z80.iyh = z80.memory.readByte(z80.pc)
					z80.pc++
					break
				case 0x29: /* ADD iy,iy */
					z80.memory.contendReadNoMreq(z80.IR(), 1)
					z80.memory.contendReadNoMreq(z80.IR(), 1)
					z80.memory.contendReadNoMreq(z80.IR(), 1)
					z80.memory.contendReadNoMreq(z80.IR(), 1)
					z80.memory.contendReadNoMreq(z80.IR(), 1)
					z80.memory.contendReadNoMreq(z80.IR(), 1)
					z80.memory.contendReadNoMreq(z80.IR(), 1)
					z80.add16(z80.iy, z80.IY())
					break
				case 0x2a: /* LD iy,(nnnn) */
					z80.ld16rrnn(&z80.iyl, &z80.iyh)
					break
					break
				case 0x2b: /* DEC iy */
					z80.memory.contendReadNoMreq(z80.IR(), 1)
					z80.memory.contendReadNoMreq(z80.IR(), 1)
					z80.decIY()
					break
				case 0x2c: /* INC z80.IYH() */
					z80.incIYL()
					break
				case 0x2d: /* DEC z80.IYH() */
					z80.decIYL()
					break
				case 0x2e: /* LD z80.IYH(),nn */
					z80.iyl = z80.memory.readByte(z80.pc)
					z80.pc++
					break
				case 0x34: /* INC (iy+dd) */
					var offset, bytetemp byte
					var wordtemp uint16
					offset = z80.memory.readByte(z80.pc)
					z80.memory.contendReadNoMreq(z80.pc, 1)
					z80.memory.contendReadNoMreq(z80.pc, 1)
					z80.memory.contendReadNoMreq(z80.pc, 1)
					z80.memory.contendReadNoMreq(z80.pc, 1)
					z80.memory.contendReadNoMreq(z80.pc, 1)
					z80.pc++
					wordtemp = uint16(int(z80.IY()) + int(signExtend(offset)))
					bytetemp = z80.memory.readByte(wordtemp)
					z80.memory.contendReadNoMreq(wordtemp, 1)
					z80.inc(&bytetemp)
					z80.memory.writeByte(wordtemp, bytetemp)
					break
				case 0x35: /* DEC (iy+dd) */
					var offset, bytetemp byte
					var wordtemp uint16
					offset = z80.memory.readByte(z80.pc)
					z80.memory.contendReadNoMreq(z80.pc, 1)
					z80.memory.contendReadNoMreq(z80.pc, 1)
					z80.memory.contendReadNoMreq(z80.pc, 1)
					z80.memory.contendReadNoMreq(z80.pc, 1)
					z80.memory.contendReadNoMreq(z80.pc, 1)
					z80.pc++
					wordtemp = uint16(int(z80.IY()) + int(signExtend(offset)))
					bytetemp = z80.memory.readByte(wordtemp)
					z80.memory.contendReadNoMreq(wordtemp, 1)
					z80.dec(&bytetemp)
					z80.memory.writeByte(wordtemp, bytetemp)
					break
				case 0x36: /* LD (iy+dd),nn */
					offset := z80.memory.readByte(z80.pc)
					z80.pc++
					value := z80.memory.readByte(z80.pc)
					z80.memory.contendReadNoMreq(z80.pc, 1)
					z80.memory.contendReadNoMreq(z80.pc, 1)
					z80.pc++
					z80.memory.writeByte(uint16(int(z80.IY())+int(signExtend(offset))), value)
					break
				case 0x39: /* ADD iy,SP */
					z80.memory.contendReadNoMreq(z80.IR(), 1)
					z80.memory.contendReadNoMreq(z80.IR(), 1)
					z80.memory.contendReadNoMreq(z80.IR(), 1)
					z80.memory.contendReadNoMreq(z80.IR(), 1)
					z80.memory.contendReadNoMreq(z80.IR(), 1)
					z80.memory.contendReadNoMreq(z80.IR(), 1)
					z80.memory.contendReadNoMreq(z80.IR(), 1)
					z80.add16(z80.iy, z80.SP())
					break
				case 0x44: /* LD B,z80.IYL() */
					z80.b = z80.iyh
					break
				case 0x45: /* LD B,z80.IYH() */
					z80.b = z80.iyl
					break
				case 0x46: /* LD B,(iy+dd) */
					var offset byte
					offset = z80.memory.readByte(z80.pc)
					z80.memory.contendReadNoMreq(z80.pc, 1)
					z80.memory.contendReadNoMreq(z80.pc, 1)
					z80.memory.contendReadNoMreq(z80.pc, 1)
					z80.memory.contendReadNoMreq(z80.pc, 1)
					z80.memory.contendReadNoMreq(z80.pc, 1)
					z80.pc++
					z80.b = z80.memory.readByte(uint16(int(z80.IY()) + int(signExtend(offset))))
					break
				case 0x4c: /* LD C,z80.IYL() */
					z80.c = z80.iyh
					break
				case 0x4d: /* LD C,z80.IYH() */
					z80.c = z80.iyl
					break
				case 0x4e: /* LD C,(iy+dd) */
					var offset byte
					offset = z80.memory.readByte(z80.pc)
					z80.memory.contendReadNoMreq(z80.pc, 1)
					z80.memory.contendReadNoMreq(z80.pc, 1)
					z80.memory.contendReadNoMreq(z80.pc, 1)
					z80.memory.contendReadNoMreq(z80.pc, 1)
					z80.memory.contendReadNoMreq(z80.pc, 1)
					z80.pc++
					z80.c = z80.memory.readByte(uint16(int(z80.IY()) + int(signExtend(offset))))
					break
				case 0x54: /* LD D,z80.IYL() */
					z80.d = z80.iyh
					break
				case 0x55: /* LD D,z80.IYH() */
					z80.d = z80.iyl
					break
				case 0x56: /* LD D,(iy+dd) */
					var offset byte
					offset = z80.memory.readByte(z80.pc)
					z80.memory.contendReadNoMreq(z80.pc, 1)
					z80.memory.contendReadNoMreq(z80.pc, 1)
					z80.memory.contendReadNoMreq(z80.pc, 1)
					z80.memory.contendReadNoMreq(z80.pc, 1)
					z80.memory.contendReadNoMreq(z80.pc, 1)
					z80.pc++
					z80.d = z80.memory.readByte(uint16(int(z80.IY()) + int(signExtend(offset))))
					break
				case 0x5c: /* LD E,z80.IYL() */
					z80.e = z80.iyh
					break
				case 0x5d: /* LD E,z80.IYH() */
					z80.e = z80.iyl
					break
				case 0x5e: /* LD E,(iy+dd) */
					var offset byte
					offset = z80.memory.readByte(z80.pc)
					z80.memory.contendReadNoMreq(z80.pc, 1)
					z80.memory.contendReadNoMreq(z80.pc, 1)
					z80.memory.contendReadNoMreq(z80.pc, 1)
					z80.memory.contendReadNoMreq(z80.pc, 1)
					z80.memory.contendReadNoMreq(z80.pc, 1)
					z80.pc++
					z80.e = z80.memory.readByte(uint16(int(z80.IY()) + int(signExtend(offset))))
					break
				case 0x60: /* LD z80.IYL(),B */
					z80.iyh = z80.b
					break
				case 0x61: /* LD z80.IYL(),C */
					z80.iyh = z80.c
					break
				case 0x62: /* LD z80.IYL(),D */
					z80.iyh = z80.d
					break
				case 0x63: /* LD z80.IYL(),E */
					z80.iyh = z80.e
					break
				case 0x64: /* LD z80.IYL(),z80.IYL() */
					break
				case 0x65: /* LD z80.IYL(),z80.IYH() */
					z80.iyh = z80.iyl
					break
				case 0x66: /* LD H,(iy+dd) */
					var offset byte
					offset = z80.memory.readByte(z80.pc)
					z80.memory.contendReadNoMreq(z80.pc, 1)
					z80.memory.contendReadNoMreq(z80.pc, 1)
					z80.memory.contendReadNoMreq(z80.pc, 1)
					z80.memory.contendReadNoMreq(z80.pc, 1)
					z80.memory.contendReadNoMreq(z80.pc, 1)
					z80.pc++
					z80.h = z80.memory.readByte(uint16(int(z80.IY()) + int(signExtend(offset))))
					break
				case 0x67: /* LD z80.IYL(),A */
					z80.iyh = z80.a
					break
				case 0x68: /* LD z80.IYH(),B */
					z80.iyl = z80.b
					break
				case 0x69: /* LD z80.IYH(),C */
					z80.iyl = z80.c
					break
				case 0x6a: /* LD z80.IYH(),D */
					z80.iyl = z80.d
					break
				case 0x6b: /* LD z80.IYH(),E */
					z80.iyl = z80.e
					break
				case 0x6c: /* LD z80.IYH(),z80.IYL() */
					z80.iyl = z80.iyh
					break
				case 0x6d: /* LD z80.IYH(),z80.IYH() */
					break
				case 0x6e: /* LD L,(iy+dd) */
					var offset byte
					offset = z80.memory.readByte(z80.pc)
					z80.memory.contendReadNoMreq(z80.pc, 1)
					z80.memory.contendReadNoMreq(z80.pc, 1)
					z80.memory.contendReadNoMreq(z80.pc, 1)
					z80.memory.contendReadNoMreq(z80.pc, 1)
					z80.memory.contendReadNoMreq(z80.pc, 1)
					z80.pc++
					z80.l = z80.memory.readByte(uint16(int(z80.IY()) + int(signExtend(offset))))
					break
				case 0x6f: /* LD z80.IYH(),A */
					z80.iyl = z80.a
					break
				case 0x70: /* LD (iy+dd),B */
					offset := z80.memory.readByte(z80.pc)
					z80.memory.contendReadNoMreq(z80.pc, 1)
					z80.memory.contendReadNoMreq(z80.pc, 1)
					z80.memory.contendReadNoMreq(z80.pc, 1)
					z80.memory.contendReadNoMreq(z80.pc, 1)
					z80.memory.contendReadNoMreq(z80.pc, 1)
					z80.pc++
					z80.memory.writeByte(uint16(int(z80.IY())+int(signExtend(offset))), z80.b)
					break
				case 0x71: /* LD (iy+dd),C */
					offset := z80.memory.readByte(z80.pc)
					z80.memory.contendReadNoMreq(z80.pc, 1)
					z80.memory.contendReadNoMreq(z80.pc, 1)
					z80.memory.contendReadNoMreq(z80.pc, 1)
					z80.memory.contendReadNoMreq(z80.pc, 1)
					z80.memory.contendReadNoMreq(z80.pc, 1)
					z80.pc++
					z80.memory.writeByte(uint16(int(z80.IY())+int(signExtend(offset))), z80.c)
					break
				case 0x72: /* LD (iy+dd),D */
					offset := z80.memory.readByte(z80.pc)
					z80.memory.contendReadNoMreq(z80.pc, 1)
					z80.memory.contendReadNoMreq(z80.pc, 1)
					z80.memory.contendReadNoMreq(z80.pc, 1)
					z80.memory.contendReadNoMreq(z80.pc, 1)
					z80.memory.contendReadNoMreq(z80.pc, 1)
					z80.pc++
					z80.memory.writeByte(uint16(int(z80.IY())+int(signExtend(offset))), z80.d)
					break
				case 0x73: /* LD (iy+dd),E */
					offset := z80.memory.readByte(z80.pc)
					z80.memory.contendReadNoMreq(z80.pc, 1)
					z80.memory.contendReadNoMreq(z80.pc, 1)
					z80.memory.contendReadNoMreq(z80.pc, 1)
					z80.memory.contendReadNoMreq(z80.pc, 1)
					z80.memory.contendReadNoMreq(z80.pc, 1)
					z80.pc++
					z80.memory.writeByte(uint16(int(z80.IY())+int(signExtend(offset))), z80.e)
					break
				case 0x74: /* LD (iy+dd),H */
					offset := z80.memory.readByte(z80.pc)
					z80.memory.contendReadNoMreq(z80.pc, 1)
					z80.memory.contendReadNoMreq(z80.pc, 1)
					z80.memory.contendReadNoMreq(z80.pc, 1)
					z80.memory.contendReadNoMreq(z80.pc, 1)
					z80.memory.contendReadNoMreq(z80.pc, 1)
					z80.pc++
					z80.memory.writeByte(uint16(int(z80.IY())+int(signExtend(offset))), z80.h)
					break
				case 0x75: /* LD (iy+dd),L */
					offset := z80.memory.readByte(z80.pc)
					z80.memory.contendReadNoMreq(z80.pc, 1)
					z80.memory.contendReadNoMreq(z80.pc, 1)
					z80.memory.contendReadNoMreq(z80.pc, 1)
					z80.memory.contendReadNoMreq(z80.pc, 1)
					z80.memory.contendReadNoMreq(z80.pc, 1)
					z80.pc++
					z80.memory.writeByte(uint16(int(z80.IY())+int(signExtend(offset))), z80.l)
					break
				case 0x77: /* LD (iy+dd),A */
					offset := z80.memory.readByte(z80.pc)
					z80.memory.contendReadNoMreq(z80.pc, 1)
					z80.memory.contendReadNoMreq(z80.pc, 1)
					z80.memory.contendReadNoMreq(z80.pc, 1)
					z80.memory.contendReadNoMreq(z80.pc, 1)
					z80.memory.contendReadNoMreq(z80.pc, 1)
					z80.pc++
					z80.memory.writeByte(uint16(int(z80.IY())+int(signExtend(offset))), z80.a)
					break
				case 0x7c: /* LD A,z80.IYL() */
					z80.a = z80.iyh
					break
				case 0x7d: /* LD A,z80.IYH() */
					z80.a = z80.iyl
					break
				case 0x7e: /* LD A,(iy+dd) */
					var offset byte
					offset = z80.memory.readByte(z80.pc)
					z80.memory.contendReadNoMreq(z80.pc, 1)
					z80.memory.contendReadNoMreq(z80.pc, 1)
					z80.memory.contendReadNoMreq(z80.pc, 1)
					z80.memory.contendReadNoMreq(z80.pc, 1)
					z80.memory.contendReadNoMreq(z80.pc, 1)
					z80.pc++
					z80.a = z80.memory.readByte(uint16(int(z80.IY()) + int(signExtend(offset))))
					break
				case 0x84: /* ADD A,z80.IYL() */
					z80.add(z80.iyh)
					break
				case 0x85: /* ADD A,z80.IYH() */
					z80.add(z80.iyl)
					break
				case 0x86: /* ADD A,(iy+dd) */

					var offset, bytetemp byte
					offset = z80.memory.readByte(z80.pc)
					z80.memory.contendReadNoMreq(z80.pc, 1)
					z80.memory.contendReadNoMreq(z80.pc, 1)
					z80.memory.contendReadNoMreq(z80.pc, 1)
					z80.memory.contendReadNoMreq(z80.pc, 1)
					z80.memory.contendReadNoMreq(z80.pc, 1)
					z80.pc++
					bytetemp = z80.memory.readByte(uint16(int(z80.IY()) + int(signExtend(offset))))
					z80.add(bytetemp)

					break
				case 0x8c: /* ADC A,z80.IYL() */
					z80.adc(z80.iyh)
					break
				case 0x8d: /* ADC A,z80.IYH() */
					z80.adc(z80.iyl)
					break
				case 0x8e: /* ADC A,(iy+dd) */

					var offset, bytetemp byte
					offset = z80.memory.readByte(z80.pc)
					z80.memory.contendReadNoMreq(z80.pc, 1)
					z80.memory.contendReadNoMreq(z80.pc, 1)
					z80.memory.contendReadNoMreq(z80.pc, 1)
					z80.memory.contendReadNoMreq(z80.pc, 1)
					z80.memory.contendReadNoMreq(z80.pc, 1)
					z80.pc++
					bytetemp = z80.memory.readByte(uint16(int(z80.IY()) + int(signExtend(offset))))
					z80.adc(bytetemp)

					break
				case 0x94: /* SUB A,z80.IYL() */
					z80.sub(z80.iyh)
					break
				case 0x95: /* SUB A,z80.IYH() */
					z80.sub(z80.iyl)
					break
				case 0x96: /* SUB A,(iy+dd) */

					var offset, bytetemp byte
					offset = z80.memory.readByte(z80.pc)
					z80.memory.contendReadNoMreq(z80.pc, 1)
					z80.memory.contendReadNoMreq(z80.pc, 1)
					z80.memory.contendReadNoMreq(z80.pc, 1)
					z80.memory.contendReadNoMreq(z80.pc, 1)
					z80.memory.contendReadNoMreq(z80.pc, 1)
					z80.pc++
					bytetemp = z80.memory.readByte(uint16(int(z80.IY()) + int(signExtend(offset))))
					z80.sub(bytetemp)

					break
				case 0x9c: /* SBC A,z80.IYL() */
					z80.sbc(z80.iyh)
					break
				case 0x9d: /* SBC A,z80.IYH() */
					z80.sbc(z80.iyl)
					break
				case 0x9e: /* SBC A,(iy+dd) */

					var offset, bytetemp byte
					offset = z80.memory.readByte(z80.pc)
					z80.memory.contendReadNoMreq(z80.pc, 1)
					z80.memory.contendReadNoMreq(z80.pc, 1)
					z80.memory.contendReadNoMreq(z80.pc, 1)
					z80.memory.contendReadNoMreq(z80.pc, 1)
					z80.memory.contendReadNoMreq(z80.pc, 1)
					z80.pc++
					bytetemp = z80.memory.readByte(uint16(int(z80.IY()) + int(signExtend(offset))))
					z80.sbc(bytetemp)

					break
				case 0xa4: /* AND A,z80.IYL() */
					z80.and(z80.iyh)
					break
				case 0xa5: /* AND A,z80.IYH() */
					z80.and(z80.iyl)
					break
				case 0xa6: /* AND A,(iy+dd) */

					var offset, bytetemp byte
					offset = z80.memory.readByte(z80.pc)
					z80.memory.contendReadNoMreq(z80.pc, 1)
					z80.memory.contendReadNoMreq(z80.pc, 1)
					z80.memory.contendReadNoMreq(z80.pc, 1)
					z80.memory.contendReadNoMreq(z80.pc, 1)
					z80.memory.contendReadNoMreq(z80.pc, 1)
					z80.pc++
					bytetemp = z80.memory.readByte(uint16(int(z80.IY()) + int(signExtend(offset))))
					z80.and(bytetemp)

					break
				case 0xac: /* XOR A,z80.IYL() */
					z80.xor(z80.iyh)
					break
				case 0xad: /* XOR A,z80.IYH() */
					z80.xor(z80.iyl)
					break
				case 0xae: /* XOR A,(iy+dd) */

					var offset, bytetemp byte
					offset = z80.memory.readByte(z80.pc)
					z80.memory.contendReadNoMreq(z80.pc, 1)
					z80.memory.contendReadNoMreq(z80.pc, 1)
					z80.memory.contendReadNoMreq(z80.pc, 1)
					z80.memory.contendReadNoMreq(z80.pc, 1)
					z80.memory.contendReadNoMreq(z80.pc, 1)
					z80.pc++
					bytetemp = z80.memory.readByte(uint16(int(z80.IY()) + int(signExtend(offset))))
					z80.xor(bytetemp)

					break
				case 0xb4: /* OR A,z80.IYL() */
					z80.or(z80.iyh)
					break
				case 0xb5: /* OR A,z80.IYH() */
					z80.or(z80.iyl)
					break
				case 0xb6: /* OR A,(iy+dd) */

					var offset, bytetemp byte
					offset = z80.memory.readByte(z80.pc)
					z80.memory.contendReadNoMreq(z80.pc, 1)
					z80.memory.contendReadNoMreq(z80.pc, 1)
					z80.memory.contendReadNoMreq(z80.pc, 1)
					z80.memory.contendReadNoMreq(z80.pc, 1)
					z80.memory.contendReadNoMreq(z80.pc, 1)
					z80.pc++
					bytetemp = z80.memory.readByte(uint16(int(z80.IY()) + int(signExtend(offset))))
					z80.or(bytetemp)

					break
				case 0xbc: /* CP A,z80.IYL() */
					z80.cp(z80.iyh)
					break
				case 0xbd: /* CP A,z80.IYH() */
					z80.cp(z80.iyl)
					break
				case 0xbe: /* CP A,(iy+dd) */

					var offset, bytetemp byte
					offset = z80.memory.readByte(z80.pc)
					z80.memory.contendReadNoMreq(z80.pc, 1)
					z80.memory.contendReadNoMreq(z80.pc, 1)
					z80.memory.contendReadNoMreq(z80.pc, 1)
					z80.memory.contendReadNoMreq(z80.pc, 1)
					z80.memory.contendReadNoMreq(z80.pc, 1)
					z80.pc++
					bytetemp = z80.memory.readByte(uint16(int(z80.IY()) + int(signExtend(offset))))
					z80.cp(bytetemp)

					break
				case 0xcb: /* shift DDFDCB */

					var tempaddr uint16
					var opcode3 byte
					z80.memory.contendRead(z80.pc, 3)
					tempaddr = uint16(int(z80.IY()) + int(signExtend(z80.memory.readByteInternal(z80.pc))))
					z80.pc++
					z80.memory.contendRead(z80.pc, 3)
					opcode3 = z80.memory.readByteInternal(z80.pc)
					z80.memory.contendReadNoMreq(z80.pc, 1)
					z80.memory.contendReadNoMreq(z80.pc, 1)
					z80.pc++

					switch opcode3 {
					/* z80_ddfdcb.c Z80 {DD,FD}CBxx opcodes
					   Copyright (c) 1999-2003 Philip Kendall

					   This program is free software; you can redistribute it and/or modify
					   it under the terms of the GNU General Public License as published by
					   the Free Software Foundation; either version 2 of the License, or
					   (at your option) any later version.

					   This program is distributed in the hope that it will be useful,
					   but WITHOUT ANY WARRANTY; without even the implied warranty of
					   MERCHANTABILITY or FITNESS FOR A PARTICULAR PURPOSE.  See the
					   GNU General Public License for more details.

					   You should have received a copy of the GNU General Public License along
					   with this program; if not, write to the Free Software Foundation, Inc.,
					   51 Franklin Street, Fifth Floor, Boston, MA 02110-1301 USA.

					   Author contact information:

					   E-mail: philip-fuse@shadowmagic.org.uk

					*/

					/* NB: this file is autogenerated by './z80.pl' from 'opcodes_ddfdcb.dat',
					   and included in 'z80_ops.c' */

					case 0x00: /* LD B,RLC (REGISTER+dd) */
						z80.b = z80.memory.readByte(tempaddr)
						z80.memory.contendReadNoMreq(tempaddr, 1)
						z80.rlc(&z80.b)
						z80.memory.writeByte(tempaddr, z80.b)
						break
					case 0x01: /* LD C,RLC (REGISTER+dd) */
						z80.c = z80.memory.readByte(tempaddr)
						z80.memory.contendReadNoMreq(tempaddr, 1)
						z80.rlc(&z80.c)
						z80.memory.writeByte(tempaddr, z80.c)
						break
					case 0x02: /* LD D,RLC (REGISTER+dd) */
						z80.d = z80.memory.readByte(tempaddr)
						z80.memory.contendReadNoMreq(tempaddr, 1)
						z80.rlc(&z80.d)
						z80.memory.writeByte(tempaddr, z80.d)
						break
					case 0x03: /* LD E,RLC (REGISTER+dd) */
						z80.e = z80.memory.readByte(tempaddr)
						z80.memory.contendReadNoMreq(tempaddr, 1)
						z80.rlc(&z80.e)
						z80.memory.writeByte(tempaddr, z80.e)
						break
					case 0x04: /* LD H,RLC (REGISTER+dd) */
						z80.h = z80.memory.readByte(tempaddr)
						z80.memory.contendReadNoMreq(tempaddr, 1)
						z80.rlc(&z80.h)
						z80.memory.writeByte(tempaddr, z80.h)
						break
					case 0x05: /* LD L,RLC (REGISTER+dd) */
						z80.l = z80.memory.readByte(tempaddr)
						z80.memory.contendReadNoMreq(tempaddr, 1)
						z80.rlc(&z80.l)
						z80.memory.writeByte(tempaddr, z80.l)
						break
					case 0x06: /* RLC (REGISTER+dd) */
						var bytetemp byte = z80.memory.readByte(tempaddr)
						z80.memory.contendReadNoMreq(tempaddr, 1)
						z80.rlc(&bytetemp)
						z80.memory.writeByte(tempaddr, bytetemp)
						break
					case 0x07: /* LD A,RLC (REGISTER+dd) */
						z80.a = z80.memory.readByte(tempaddr)
						z80.memory.contendReadNoMreq(tempaddr, 1)
						z80.rlc(&z80.a)
						z80.memory.writeByte(tempaddr, z80.a)
						break
					case 0x08: /* LD B,RRC (REGISTER+dd) */
						z80.b = z80.memory.readByte(tempaddr)
						z80.memory.contendReadNoMreq(tempaddr, 1)
						z80.rrc(&z80.b)
						z80.memory.writeByte(tempaddr, z80.b)
						break
					case 0x09: /* LD C,RRC (REGISTER+dd) */
						z80.c = z80.memory.readByte(tempaddr)
						z80.memory.contendReadNoMreq(tempaddr, 1)
						z80.rrc(&z80.c)
						z80.memory.writeByte(tempaddr, z80.c)
						break
					case 0x0a: /* LD D,RRC (REGISTER+dd) */
						z80.d = z80.memory.readByte(tempaddr)
						z80.memory.contendReadNoMreq(tempaddr, 1)
						z80.rrc(&z80.d)
						z80.memory.writeByte(tempaddr, z80.d)
						break
					case 0x0b: /* LD E,RRC (REGISTER+dd) */
						z80.e = z80.memory.readByte(tempaddr)
						z80.memory.contendReadNoMreq(tempaddr, 1)
						z80.rrc(&z80.e)
						z80.memory.writeByte(tempaddr, z80.e)
						break
					case 0x0c: /* LD H,RRC (REGISTER+dd) */
						z80.h = z80.memory.readByte(tempaddr)
						z80.memory.contendReadNoMreq(tempaddr, 1)
						z80.rrc(&z80.h)
						z80.memory.writeByte(tempaddr, z80.h)
						break
					case 0x0d: /* LD L,RRC (REGISTER+dd) */
						z80.l = z80.memory.readByte(tempaddr)
						z80.memory.contendReadNoMreq(tempaddr, 1)
						z80.rrc(&z80.l)
						z80.memory.writeByte(tempaddr, z80.l)
						break
					case 0x0e: /* RRC (REGISTER+dd) */
						var bytetemp byte = z80.memory.readByte(tempaddr)
						z80.memory.contendReadNoMreq(tempaddr, 1)
						z80.rrc(&bytetemp)
						z80.memory.writeByte(tempaddr, bytetemp)
						break
					case 0x0f: /* LD A,RRC (REGISTER+dd) */
						z80.a = z80.memory.readByte(tempaddr)
						z80.memory.contendReadNoMreq(tempaddr, 1)
						z80.rrc(&z80.a)
						z80.memory.writeByte(tempaddr, z80.a)
						break
					case 0x10: /* LD B,RL (REGISTER+dd) */
						z80.b = z80.memory.readByte(tempaddr)
						z80.memory.contendReadNoMreq(tempaddr, 1)
						z80.rl(&z80.b)
						z80.memory.writeByte(tempaddr, z80.b)
						break
					case 0x11: /* LD C,RL (REGISTER+dd) */
						z80.c = z80.memory.readByte(tempaddr)
						z80.memory.contendReadNoMreq(tempaddr, 1)
						z80.rl(&z80.c)
						z80.memory.writeByte(tempaddr, z80.c)
						break
					case 0x12: /* LD D,RL (REGISTER+dd) */
						z80.d = z80.memory.readByte(tempaddr)
						z80.memory.contendReadNoMreq(tempaddr, 1)
						z80.rl(&z80.d)
						z80.memory.writeByte(tempaddr, z80.d)
						break
					case 0x13: /* LD E,RL (REGISTER+dd) */
						z80.e = z80.memory.readByte(tempaddr)
						z80.memory.contendReadNoMreq(tempaddr, 1)
						z80.rl(&z80.e)
						z80.memory.writeByte(tempaddr, z80.e)
						break
					case 0x14: /* LD H,RL (REGISTER+dd) */
						z80.h = z80.memory.readByte(tempaddr)
						z80.memory.contendReadNoMreq(tempaddr, 1)
						z80.rl(&z80.h)
						z80.memory.writeByte(tempaddr, z80.h)
						break
					case 0x15: /* LD L,RL (REGISTER+dd) */
						z80.l = z80.memory.readByte(tempaddr)
						z80.memory.contendReadNoMreq(tempaddr, 1)
						z80.rl(&z80.l)
						z80.memory.writeByte(tempaddr, z80.l)
						break
					case 0x16: /* RL (REGISTER+dd) */
						var bytetemp byte = z80.memory.readByte(tempaddr)
						z80.memory.contendReadNoMreq(tempaddr, 1)
						z80.rl(&bytetemp)
						z80.memory.writeByte(tempaddr, bytetemp)
						break
					case 0x17: /* LD A,RL (REGISTER+dd) */
						z80.a = z80.memory.readByte(tempaddr)
						z80.memory.contendReadNoMreq(tempaddr, 1)
						z80.rl(&z80.a)
						z80.memory.writeByte(tempaddr, z80.a)
						break
					case 0x18: /* LD B,RR (REGISTER+dd) */
						z80.b = z80.memory.readByte(tempaddr)
						z80.memory.contendReadNoMreq(tempaddr, 1)
						z80.rr(&z80.b)
						z80.memory.writeByte(tempaddr, z80.b)
						break
					case 0x19: /* LD C,RR (REGISTER+dd) */
						z80.c = z80.memory.readByte(tempaddr)
						z80.memory.contendReadNoMreq(tempaddr, 1)
						z80.rr(&z80.c)
						z80.memory.writeByte(tempaddr, z80.c)
						break
					case 0x1a: /* LD D,RR (REGISTER+dd) */
						z80.d = z80.memory.readByte(tempaddr)
						z80.memory.contendReadNoMreq(tempaddr, 1)
						z80.rr(&z80.d)
						z80.memory.writeByte(tempaddr, z80.d)
						break
					case 0x1b: /* LD E,RR (REGISTER+dd) */
						z80.e = z80.memory.readByte(tempaddr)
						z80.memory.contendReadNoMreq(tempaddr, 1)
						z80.rr(&z80.e)
						z80.memory.writeByte(tempaddr, z80.e)
						break
					case 0x1c: /* LD H,RR (REGISTER+dd) */
						z80.h = z80.memory.readByte(tempaddr)
						z80.memory.contendReadNoMreq(tempaddr, 1)
						z80.rr(&z80.h)
						z80.memory.writeByte(tempaddr, z80.h)
						break
					case 0x1d: /* LD L,RR (REGISTER+dd) */
						z80.l = z80.memory.readByte(tempaddr)
						z80.memory.contendReadNoMreq(tempaddr, 1)
						z80.rr(&z80.l)
						z80.memory.writeByte(tempaddr, z80.l)
						break
					case 0x1e: /* RR (REGISTER+dd) */
						var bytetemp byte = z80.memory.readByte(tempaddr)
						z80.memory.contendReadNoMreq(tempaddr, 1)
						z80.rr(&bytetemp)
						z80.memory.writeByte(tempaddr, bytetemp)
						break
					case 0x1f: /* LD A,RR (REGISTER+dd) */
						z80.a = z80.memory.readByte(tempaddr)
						z80.memory.contendReadNoMreq(tempaddr, 1)
						z80.rr(&z80.a)
						z80.memory.writeByte(tempaddr, z80.a)
						break
					case 0x20: /* LD B,SLA (REGISTER+dd) */
						z80.b = z80.memory.readByte(tempaddr)
						z80.memory.contendReadNoMreq(tempaddr, 1)
						z80.sla(&z80.b)
						z80.memory.writeByte(tempaddr, z80.b)
						break
					case 0x21: /* LD C,SLA (REGISTER+dd) */
						z80.c = z80.memory.readByte(tempaddr)
						z80.memory.contendReadNoMreq(tempaddr, 1)
						z80.sla(&z80.c)
						z80.memory.writeByte(tempaddr, z80.c)
						break
					case 0x22: /* LD D,SLA (REGISTER+dd) */
						z80.d = z80.memory.readByte(tempaddr)
						z80.memory.contendReadNoMreq(tempaddr, 1)
						z80.sla(&z80.d)
						z80.memory.writeByte(tempaddr, z80.d)
						break
					case 0x23: /* LD E,SLA (REGISTER+dd) */
						z80.e = z80.memory.readByte(tempaddr)
						z80.memory.contendReadNoMreq(tempaddr, 1)
						z80.sla(&z80.e)
						z80.memory.writeByte(tempaddr, z80.e)
						break
					case 0x24: /* LD H,SLA (REGISTER+dd) */
						z80.h = z80.memory.readByte(tempaddr)
						z80.memory.contendReadNoMreq(tempaddr, 1)
						z80.sla(&z80.h)
						z80.memory.writeByte(tempaddr, z80.h)
						break
					case 0x25: /* LD L,SLA (REGISTER+dd) */
						z80.l = z80.memory.readByte(tempaddr)
						z80.memory.contendReadNoMreq(tempaddr, 1)
						z80.sla(&z80.l)
						z80.memory.writeByte(tempaddr, z80.l)
						break
					case 0x26: /* SLA (REGISTER+dd) */
						var bytetemp byte = z80.memory.readByte(tempaddr)
						z80.memory.contendReadNoMreq(tempaddr, 1)
						z80.sla(&bytetemp)
						z80.memory.writeByte(tempaddr, bytetemp)
						break
					case 0x27: /* LD A,SLA (REGISTER+dd) */
						z80.a = z80.memory.readByte(tempaddr)
						z80.memory.contendReadNoMreq(tempaddr, 1)
						z80.sla(&z80.a)
						z80.memory.writeByte(tempaddr, z80.a)
						break
					case 0x28: /* LD B,SRA (REGISTER+dd) */
						z80.b = z80.memory.readByte(tempaddr)
						z80.memory.contendReadNoMreq(tempaddr, 1)
						z80.sra(&z80.b)
						z80.memory.writeByte(tempaddr, z80.b)
						break
					case 0x29: /* LD C,SRA (REGISTER+dd) */
						z80.c = z80.memory.readByte(tempaddr)
						z80.memory.contendReadNoMreq(tempaddr, 1)
						z80.sra(&z80.c)
						z80.memory.writeByte(tempaddr, z80.c)
						break
					case 0x2a: /* LD D,SRA (REGISTER+dd) */
						z80.d = z80.memory.readByte(tempaddr)
						z80.memory.contendReadNoMreq(tempaddr, 1)
						z80.sra(&z80.d)
						z80.memory.writeByte(tempaddr, z80.d)
						break
					case 0x2b: /* LD E,SRA (REGISTER+dd) */
						z80.e = z80.memory.readByte(tempaddr)
						z80.memory.contendReadNoMreq(tempaddr, 1)
						z80.sra(&z80.e)
						z80.memory.writeByte(tempaddr, z80.e)
						break
					case 0x2c: /* LD H,SRA (REGISTER+dd) */
						z80.h = z80.memory.readByte(tempaddr)
						z80.memory.contendReadNoMreq(tempaddr, 1)
						z80.sra(&z80.h)
						z80.memory.writeByte(tempaddr, z80.h)
						break
					case 0x2d: /* LD L,SRA (REGISTER+dd) */
						z80.l = z80.memory.readByte(tempaddr)
						z80.memory.contendReadNoMreq(tempaddr, 1)
						z80.sra(&z80.l)
						z80.memory.writeByte(tempaddr, z80.l)
						break
					case 0x2e: /* SRA (REGISTER+dd) */
						var bytetemp byte = z80.memory.readByte(tempaddr)
						z80.memory.contendReadNoMreq(tempaddr, 1)
						z80.sra(&bytetemp)
						z80.memory.writeByte(tempaddr, bytetemp)
						break
					case 0x2f: /* LD A,SRA (REGISTER+dd) */
						z80.a = z80.memory.readByte(tempaddr)
						z80.memory.contendReadNoMreq(tempaddr, 1)
						z80.sra(&z80.a)
						z80.memory.writeByte(tempaddr, z80.a)
						break
					case 0x30: /* LD B,SLL (REGISTER+dd) */
						z80.b = z80.memory.readByte(tempaddr)
						z80.memory.contendReadNoMreq(tempaddr, 1)
						z80.sll(&z80.b)
						z80.memory.writeByte(tempaddr, z80.b)
						break
					case 0x31: /* LD C,SLL (REGISTER+dd) */
						z80.c = z80.memory.readByte(tempaddr)
						z80.memory.contendReadNoMreq(tempaddr, 1)
						z80.sll(&z80.c)
						z80.memory.writeByte(tempaddr, z80.c)
						break
					case 0x32: /* LD D,SLL (REGISTER+dd) */
						z80.d = z80.memory.readByte(tempaddr)
						z80.memory.contendReadNoMreq(tempaddr, 1)
						z80.sll(&z80.d)
						z80.memory.writeByte(tempaddr, z80.d)
						break
					case 0x33: /* LD E,SLL (REGISTER+dd) */
						z80.e = z80.memory.readByte(tempaddr)
						z80.memory.contendReadNoMreq(tempaddr, 1)
						z80.sll(&z80.e)
						z80.memory.writeByte(tempaddr, z80.e)
						break
					case 0x34: /* LD H,SLL (REGISTER+dd) */
						z80.h = z80.memory.readByte(tempaddr)
						z80.memory.contendReadNoMreq(tempaddr, 1)
						z80.sll(&z80.h)
						z80.memory.writeByte(tempaddr, z80.h)
						break
					case 0x35: /* LD L,SLL (REGISTER+dd) */
						z80.l = z80.memory.readByte(tempaddr)
						z80.memory.contendReadNoMreq(tempaddr, 1)
						z80.sll(&z80.l)
						z80.memory.writeByte(tempaddr, z80.l)
						break
					case 0x36: /* SLL (REGISTER+dd) */
						var bytetemp byte = z80.memory.readByte(tempaddr)
						z80.memory.contendReadNoMreq(tempaddr, 1)
						z80.sll(&bytetemp)
						z80.memory.writeByte(tempaddr, bytetemp)
						break
					case 0x37: /* LD A,SLL (REGISTER+dd) */
						z80.a = z80.memory.readByte(tempaddr)
						z80.memory.contendReadNoMreq(tempaddr, 1)
						z80.sll(&z80.a)
						z80.memory.writeByte(tempaddr, z80.a)
						break
					case 0x38: /* LD B,SRL (REGISTER+dd) */
						z80.b = z80.memory.readByte(tempaddr)
						z80.memory.contendReadNoMreq(tempaddr, 1)
						z80.srl(&z80.b)
						z80.memory.writeByte(tempaddr, z80.b)
						break
					case 0x39: /* LD C,SRL (REGISTER+dd) */
						z80.c = z80.memory.readByte(tempaddr)
						z80.memory.contendReadNoMreq(tempaddr, 1)
						z80.srl(&z80.c)
						z80.memory.writeByte(tempaddr, z80.c)
						break
					case 0x3a: /* LD D,SRL (REGISTER+dd) */
						z80.d = z80.memory.readByte(tempaddr)
						z80.memory.contendReadNoMreq(tempaddr, 1)
						z80.srl(&z80.d)
						z80.memory.writeByte(tempaddr, z80.d)
						break
					case 0x3b: /* LD E,SRL (REGISTER+dd) */
						z80.e = z80.memory.readByte(tempaddr)
						z80.memory.contendReadNoMreq(tempaddr, 1)
						z80.srl(&z80.e)
						z80.memory.writeByte(tempaddr, z80.e)
						break
					case 0x3c: /* LD H,SRL (REGISTER+dd) */
						z80.h = z80.memory.readByte(tempaddr)
						z80.memory.contendReadNoMreq(tempaddr, 1)
						z80.srl(&z80.h)
						z80.memory.writeByte(tempaddr, z80.h)
						break
					case 0x3d: /* LD L,SRL (REGISTER+dd) */
						z80.l = z80.memory.readByte(tempaddr)
						z80.memory.contendReadNoMreq(tempaddr, 1)
						z80.srl(&z80.l)
						z80.memory.writeByte(tempaddr, z80.l)
						break
					case 0x3e: /* SRL (REGISTER+dd) */
						var bytetemp byte = z80.memory.readByte(tempaddr)
						z80.memory.contendReadNoMreq(tempaddr, 1)
						z80.srl(&bytetemp)
						z80.memory.writeByte(tempaddr, bytetemp)
						break
					case 0x3f: /* LD A,SRL (REGISTER+dd) */
						z80.a = z80.memory.readByte(tempaddr)
						z80.memory.contendReadNoMreq(tempaddr, 1)
						z80.srl(&z80.a)
						z80.memory.writeByte(tempaddr, z80.a)
						break
					case 0x40:
						fallthrough
					case 0x41:
						fallthrough
					case 0x42:
						fallthrough
					case 0x43:
						fallthrough
					case 0x44:
						fallthrough
					case 0x45:
						fallthrough
					case 0x46:
						fallthrough
					case 0x47: /* BIT 0,(REGISTER+dd) */
						bytetemp := z80.memory.readByte(tempaddr)
						z80.memory.contendReadNoMreq(tempaddr, 1)
						z80.biti(0, bytetemp, tempaddr)
						break
					case 0x48:
						fallthrough
					case 0x49:
						fallthrough
					case 0x4a:
						fallthrough
					case 0x4b:
						fallthrough
					case 0x4c:
						fallthrough
					case 0x4d:
						fallthrough
					case 0x4e:
						fallthrough
					case 0x4f: /* BIT 1,(REGISTER+dd) */
						bytetemp := z80.memory.readByte(tempaddr)
						z80.memory.contendReadNoMreq(tempaddr, 1)
						z80.biti(1, bytetemp, tempaddr)
						break
					case 0x50:
						fallthrough
					case 0x51:
						fallthrough
					case 0x52:
						fallthrough
					case 0x53:
						fallthrough
					case 0x54:
						fallthrough
					case 0x55:
						fallthrough
					case 0x56:
						fallthrough
					case 0x57: /* BIT 2,(REGISTER+dd) */
						bytetemp := z80.memory.readByte(tempaddr)
						z80.memory.contendReadNoMreq(tempaddr, 1)
						z80.biti(2, bytetemp, tempaddr)
						break
					case 0x58:
						fallthrough
					case 0x59:
						fallthrough
					case 0x5a:
						fallthrough
					case 0x5b:
						fallthrough
					case 0x5c:
						fallthrough
					case 0x5d:
						fallthrough
					case 0x5e:
						fallthrough
					case 0x5f: /* BIT 3,(REGISTER+dd) */
						bytetemp := z80.memory.readByte(tempaddr)
						z80.memory.contendReadNoMreq(tempaddr, 1)
						z80.biti(3, bytetemp, tempaddr)
						break
					case 0x60:
						fallthrough
					case 0x61:
						fallthrough
					case 0x62:
						fallthrough
					case 0x63:
						fallthrough
					case 0x64:
						fallthrough
					case 0x65:
						fallthrough
					case 0x66:
						fallthrough
					case 0x67: /* BIT 4,(REGISTER+dd) */
						bytetemp := z80.memory.readByte(tempaddr)
						z80.memory.contendReadNoMreq(tempaddr, 1)
						z80.biti(4, bytetemp, tempaddr)
						break
					case 0x68:
						fallthrough
					case 0x69:
						fallthrough
					case 0x6a:
						fallthrough
					case 0x6b:
						fallthrough
					case 0x6c:
						fallthrough
					case 0x6d:
						fallthrough
					case 0x6e:
						fallthrough
					case 0x6f: /* BIT 5,(REGISTER+dd) */
						bytetemp := z80.memory.readByte(tempaddr)
						z80.memory.contendReadNoMreq(tempaddr, 1)
						z80.biti(5, bytetemp, tempaddr)
						break
					case 0x70:
						fallthrough
					case 0x71:
						fallthrough
					case 0x72:
						fallthrough
					case 0x73:
						fallthrough
					case 0x74:
						fallthrough
					case 0x75:
						fallthrough
					case 0x76:
						fallthrough
					case 0x77: /* BIT 6,(REGISTER+dd) */
						bytetemp := z80.memory.readByte(tempaddr)
						z80.memory.contendReadNoMreq(tempaddr, 1)
						z80.biti(6, bytetemp, tempaddr)
						break
					case 0x78:
						fallthrough
					case 0x79:
						fallthrough
					case 0x7a:
						fallthrough
					case 0x7b:
						fallthrough
					case 0x7c:
						fallthrough
					case 0x7d:
						fallthrough
					case 0x7e:
						fallthrough
					case 0x7f: /* BIT 7,(REGISTER+dd) */
						bytetemp := z80.memory.readByte(tempaddr)
						z80.memory.contendReadNoMreq(tempaddr, 1)
						z80.biti(7, bytetemp, tempaddr)
						break
					case 0x80: /* LD B,RES 0,(REGISTER+dd) */
						z80.b = z80.memory.readByte(tempaddr) & 0xfe
						z80.memory.contendReadNoMreq(tempaddr, 1)
						z80.memory.writeByte(tempaddr, z80.b)
						break
					case 0x81: /* LD C,RES 0,(REGISTER+dd) */
						z80.c = z80.memory.readByte(tempaddr) & 0xfe
						z80.memory.contendReadNoMreq(tempaddr, 1)
						z80.memory.writeByte(tempaddr, z80.c)
						break
					case 0x82: /* LD D,RES 0,(REGISTER+dd) */
						z80.d = z80.memory.readByte(tempaddr) & 0xfe
						z80.memory.contendReadNoMreq(tempaddr, 1)
						z80.memory.writeByte(tempaddr, z80.d)
						break
					case 0x83: /* LD E,RES 0,(REGISTER+dd) */
						z80.e = z80.memory.readByte(tempaddr) & 0xfe
						z80.memory.contendReadNoMreq(tempaddr, 1)
						z80.memory.writeByte(tempaddr, z80.e)
						break
					case 0x84: /* LD H,RES 0,(REGISTER+dd) */
						z80.h = z80.memory.readByte(tempaddr) & 0xfe
						z80.memory.contendReadNoMreq(tempaddr, 1)
						z80.memory.writeByte(tempaddr, z80.h)
						break
					case 0x85: /* LD L,RES 0,(REGISTER+dd) */
						z80.l = z80.memory.readByte(tempaddr) & 0xfe
						z80.memory.contendReadNoMreq(tempaddr, 1)
						z80.memory.writeByte(tempaddr, z80.l)
						break
					case 0x86: /* RES 0,(REGISTER+dd) */

						var bytetemp byte
						bytetemp = z80.memory.readByte(tempaddr)
						z80.memory.contendReadNoMreq(tempaddr, 1)
						z80.memory.writeByte(tempaddr, bytetemp&0xfe)

						break
					case 0x87: /* LD A,RES 0,(REGISTER+dd) */
						z80.a = z80.memory.readByte(tempaddr) & 0xfe
						z80.memory.contendReadNoMreq(tempaddr, 1)
						z80.memory.writeByte(tempaddr, z80.a)
						break
					case 0x88: /* LD B,RES 1,(REGISTER+dd) */
						z80.b = z80.memory.readByte(tempaddr) & 0xfd
						z80.memory.contendReadNoMreq(tempaddr, 1)
						z80.memory.writeByte(tempaddr, z80.b)
						break
					case 0x89: /* LD C,RES 1,(REGISTER+dd) */
						z80.c = z80.memory.readByte(tempaddr) & 0xfd
						z80.memory.contendReadNoMreq(tempaddr, 1)
						z80.memory.writeByte(tempaddr, z80.c)
						break
					case 0x8a: /* LD D,RES 1,(REGISTER+dd) */
						z80.d = z80.memory.readByte(tempaddr) & 0xfd
						z80.memory.contendReadNoMreq(tempaddr, 1)
						z80.memory.writeByte(tempaddr, z80.d)
						break
					case 0x8b: /* LD E,RES 1,(REGISTER+dd) */
						z80.e = z80.memory.readByte(tempaddr) & 0xfd
						z80.memory.contendReadNoMreq(tempaddr, 1)
						z80.memory.writeByte(tempaddr, z80.e)
						break
					case 0x8c: /* LD H,RES 1,(REGISTER+dd) */
						z80.h = z80.memory.readByte(tempaddr) & 0xfd
						z80.memory.contendReadNoMreq(tempaddr, 1)
						z80.memory.writeByte(tempaddr, z80.h)
						break
					case 0x8d: /* LD L,RES 1,(REGISTER+dd) */
						z80.l = z80.memory.readByte(tempaddr) & 0xfd
						z80.memory.contendReadNoMreq(tempaddr, 1)
						z80.memory.writeByte(tempaddr, z80.l)
						break
					case 0x8e: /* RES 1,(REGISTER+dd) */

						var bytetemp byte
						bytetemp = z80.memory.readByte(tempaddr)
						z80.memory.contendReadNoMreq(tempaddr, 1)
						z80.memory.writeByte(tempaddr, bytetemp&0xfd)

						break
					case 0x8f: /* LD A,RES 1,(REGISTER+dd) */
						z80.a = z80.memory.readByte(tempaddr) & 0xfd
						z80.memory.contendReadNoMreq(tempaddr, 1)
						z80.memory.writeByte(tempaddr, z80.a)
						break
					case 0x90: /* LD B,RES 2,(REGISTER+dd) */
						z80.b = z80.memory.readByte(tempaddr) & 0xfb
						z80.memory.contendReadNoMreq(tempaddr, 1)
						z80.memory.writeByte(tempaddr, z80.b)
						break
					case 0x91: /* LD C,RES 2,(REGISTER+dd) */
						z80.c = z80.memory.readByte(tempaddr) & 0xfb
						z80.memory.contendReadNoMreq(tempaddr, 1)
						z80.memory.writeByte(tempaddr, z80.c)
						break
					case 0x92: /* LD D,RES 2,(REGISTER+dd) */
						z80.d = z80.memory.readByte(tempaddr) & 0xfb
						z80.memory.contendReadNoMreq(tempaddr, 1)
						z80.memory.writeByte(tempaddr, z80.d)
						break
					case 0x93: /* LD E,RES 2,(REGISTER+dd) */
						z80.e = z80.memory.readByte(tempaddr) & 0xfb
						z80.memory.contendReadNoMreq(tempaddr, 1)
						z80.memory.writeByte(tempaddr, z80.e)
						break
					case 0x94: /* LD H,RES 2,(REGISTER+dd) */
						z80.h = z80.memory.readByte(tempaddr) & 0xfb
						z80.memory.contendReadNoMreq(tempaddr, 1)
						z80.memory.writeByte(tempaddr, z80.h)
						break
					case 0x95: /* LD L,RES 2,(REGISTER+dd) */
						z80.l = z80.memory.readByte(tempaddr) & 0xfb
						z80.memory.contendReadNoMreq(tempaddr, 1)
						z80.memory.writeByte(tempaddr, z80.l)
						break
					case 0x96: /* RES 2,(REGISTER+dd) */

						var bytetemp byte
						bytetemp = z80.memory.readByte(tempaddr)
						z80.memory.contendReadNoMreq(tempaddr, 1)
						z80.memory.writeByte(tempaddr, bytetemp&0xfb)

						break
					case 0x97: /* LD A,RES 2,(REGISTER+dd) */
						z80.a = z80.memory.readByte(tempaddr) & 0xfb
						z80.memory.contendReadNoMreq(tempaddr, 1)
						z80.memory.writeByte(tempaddr, z80.a)
						break
					case 0x98: /* LD B,RES 3,(REGISTER+dd) */
						z80.b = z80.memory.readByte(tempaddr) & 0xf7
						z80.memory.contendReadNoMreq(tempaddr, 1)
						z80.memory.writeByte(tempaddr, z80.b)
						break
					case 0x99: /* LD C,RES 3,(REGISTER+dd) */
						z80.c = z80.memory.readByte(tempaddr) & 0xf7
						z80.memory.contendReadNoMreq(tempaddr, 1)
						z80.memory.writeByte(tempaddr, z80.c)
						break
					case 0x9a: /* LD D,RES 3,(REGISTER+dd) */
						z80.d = z80.memory.readByte(tempaddr) & 0xf7
						z80.memory.contendReadNoMreq(tempaddr, 1)
						z80.memory.writeByte(tempaddr, z80.d)
						break
					case 0x9b: /* LD E,RES 3,(REGISTER+dd) */
						z80.e = z80.memory.readByte(tempaddr) & 0xf7
						z80.memory.contendReadNoMreq(tempaddr, 1)
						z80.memory.writeByte(tempaddr, z80.e)
						break
					case 0x9c: /* LD H,RES 3,(REGISTER+dd) */
						z80.h = z80.memory.readByte(tempaddr) & 0xf7
						z80.memory.contendReadNoMreq(tempaddr, 1)
						z80.memory.writeByte(tempaddr, z80.h)
						break
					case 0x9d: /* LD L,RES 3,(REGISTER+dd) */
						z80.l = z80.memory.readByte(tempaddr) & 0xf7
						z80.memory.contendReadNoMreq(tempaddr, 1)
						z80.memory.writeByte(tempaddr, z80.l)
						break
					case 0x9e: /* RES 3,(REGISTER+dd) */

						var bytetemp byte
						bytetemp = z80.memory.readByte(tempaddr)
						z80.memory.contendReadNoMreq(tempaddr, 1)
						z80.memory.writeByte(tempaddr, bytetemp&0xf7)

						break
					case 0x9f: /* LD A,RES 3,(REGISTER+dd) */
						z80.a = z80.memory.readByte(tempaddr) & 0xf7
						z80.memory.contendReadNoMreq(tempaddr, 1)
						z80.memory.writeByte(tempaddr, z80.a)
						break
					case 0xa0: /* LD B,RES 4,(REGISTER+dd) */
						z80.b = z80.memory.readByte(tempaddr) & 0xef
						z80.memory.contendReadNoMreq(tempaddr, 1)
						z80.memory.writeByte(tempaddr, z80.b)
						break
					case 0xa1: /* LD C,RES 4,(REGISTER+dd) */
						z80.c = z80.memory.readByte(tempaddr) & 0xef
						z80.memory.contendReadNoMreq(tempaddr, 1)
						z80.memory.writeByte(tempaddr, z80.c)
						break
					case 0xa2: /* LD D,RES 4,(REGISTER+dd) */
						z80.d = z80.memory.readByte(tempaddr) & 0xef
						z80.memory.contendReadNoMreq(tempaddr, 1)
						z80.memory.writeByte(tempaddr, z80.d)
						break
					case 0xa3: /* LD E,RES 4,(REGISTER+dd) */
						z80.e = z80.memory.readByte(tempaddr) & 0xef
						z80.memory.contendReadNoMreq(tempaddr, 1)
						z80.memory.writeByte(tempaddr, z80.e)
						break
					case 0xa4: /* LD H,RES 4,(REGISTER+dd) */
						z80.h = z80.memory.readByte(tempaddr) & 0xef
						z80.memory.contendReadNoMreq(tempaddr, 1)
						z80.memory.writeByte(tempaddr, z80.h)
						break
					case 0xa5: /* LD L,RES 4,(REGISTER+dd) */
						z80.l = z80.memory.readByte(tempaddr) & 0xef
						z80.memory.contendReadNoMreq(tempaddr, 1)
						z80.memory.writeByte(tempaddr, z80.l)
						break
					case 0xa6: /* RES 4,(REGISTER+dd) */

						var bytetemp byte
						bytetemp = z80.memory.readByte(tempaddr)
						z80.memory.contendReadNoMreq(tempaddr, 1)
						z80.memory.writeByte(tempaddr, bytetemp&0xef)

						break
					case 0xa7: /* LD A,RES 4,(REGISTER+dd) */
						z80.a = z80.memory.readByte(tempaddr) & 0xef
						z80.memory.contendReadNoMreq(tempaddr, 1)
						z80.memory.writeByte(tempaddr, z80.a)
						break
					case 0xa8: /* LD B,RES 5,(REGISTER+dd) */
						z80.b = z80.memory.readByte(tempaddr) & 0xdf
						z80.memory.contendReadNoMreq(tempaddr, 1)
						z80.memory.writeByte(tempaddr, z80.b)
						break
					case 0xa9: /* LD C,RES 5,(REGISTER+dd) */
						z80.c = z80.memory.readByte(tempaddr) & 0xdf
						z80.memory.contendReadNoMreq(tempaddr, 1)
						z80.memory.writeByte(tempaddr, z80.c)
						break
					case 0xaa: /* LD D,RES 5,(REGISTER+dd) */
						z80.d = z80.memory.readByte(tempaddr) & 0xdf
						z80.memory.contendReadNoMreq(tempaddr, 1)
						z80.memory.writeByte(tempaddr, z80.d)
						break
					case 0xab: /* LD E,RES 5,(REGISTER+dd) */
						z80.e = z80.memory.readByte(tempaddr) & 0xdf
						z80.memory.contendReadNoMreq(tempaddr, 1)
						z80.memory.writeByte(tempaddr, z80.e)
						break
					case 0xac: /* LD H,RES 5,(REGISTER+dd) */
						z80.h = z80.memory.readByte(tempaddr) & 0xdf
						z80.memory.contendReadNoMreq(tempaddr, 1)
						z80.memory.writeByte(tempaddr, z80.h)
						break
					case 0xad: /* LD L,RES 5,(REGISTER+dd) */
						z80.l = z80.memory.readByte(tempaddr) & 0xdf
						z80.memory.contendReadNoMreq(tempaddr, 1)
						z80.memory.writeByte(tempaddr, z80.l)
						break
					case 0xae: /* RES 5,(REGISTER+dd) */

						var bytetemp byte
						bytetemp = z80.memory.readByte(tempaddr)
						z80.memory.contendReadNoMreq(tempaddr, 1)
						z80.memory.writeByte(tempaddr, bytetemp&0xdf)

						break
					case 0xaf: /* LD A,RES 5,(REGISTER+dd) */
						z80.a = z80.memory.readByte(tempaddr) & 0xdf
						z80.memory.contendReadNoMreq(tempaddr, 1)
						z80.memory.writeByte(tempaddr, z80.a)
						break
					case 0xb0: /* LD B,RES 6,(REGISTER+dd) */
						z80.b = z80.memory.readByte(tempaddr) & 0xbf
						z80.memory.contendReadNoMreq(tempaddr, 1)
						z80.memory.writeByte(tempaddr, z80.b)
						break
					case 0xb1: /* LD C,RES 6,(REGISTER+dd) */
						z80.c = z80.memory.readByte(tempaddr) & 0xbf
						z80.memory.contendReadNoMreq(tempaddr, 1)
						z80.memory.writeByte(tempaddr, z80.c)
						break
					case 0xb2: /* LD D,RES 6,(REGISTER+dd) */
						z80.d = z80.memory.readByte(tempaddr) & 0xbf
						z80.memory.contendReadNoMreq(tempaddr, 1)
						z80.memory.writeByte(tempaddr, z80.d)
						break
					case 0xb3: /* LD E,RES 6,(REGISTER+dd) */
						z80.e = z80.memory.readByte(tempaddr) & 0xbf
						z80.memory.contendReadNoMreq(tempaddr, 1)
						z80.memory.writeByte(tempaddr, z80.e)
						break
					case 0xb4: /* LD H,RES 6,(REGISTER+dd) */
						z80.h = z80.memory.readByte(tempaddr) & 0xbf
						z80.memory.contendReadNoMreq(tempaddr, 1)
						z80.memory.writeByte(tempaddr, z80.h)
						break
					case 0xb5: /* LD L,RES 6,(REGISTER+dd) */
						z80.l = z80.memory.readByte(tempaddr) & 0xbf
						z80.memory.contendReadNoMreq(tempaddr, 1)
						z80.memory.writeByte(tempaddr, z80.l)
						break
					case 0xb6: /* RES 6,(REGISTER+dd) */

						var bytetemp byte
						bytetemp = z80.memory.readByte(tempaddr)
						z80.memory.contendReadNoMreq(tempaddr, 1)
						z80.memory.writeByte(tempaddr, bytetemp&0xbf)

						break
					case 0xb7: /* LD A,RES 6,(REGISTER+dd) */
						z80.a = z80.memory.readByte(tempaddr) & 0xbf
						z80.memory.contendReadNoMreq(tempaddr, 1)
						z80.memory.writeByte(tempaddr, z80.a)
						break
					case 0xb8: /* LD B,RES 7,(REGISTER+dd) */
						z80.b = z80.memory.readByte(tempaddr) & 0x7f
						z80.memory.contendReadNoMreq(tempaddr, 1)
						z80.memory.writeByte(tempaddr, z80.b)
						break
					case 0xb9: /* LD C,RES 7,(REGISTER+dd) */
						z80.c = z80.memory.readByte(tempaddr) & 0x7f
						z80.memory.contendReadNoMreq(tempaddr, 1)
						z80.memory.writeByte(tempaddr, z80.c)
						break
					case 0xba: /* LD D,RES 7,(REGISTER+dd) */
						z80.d = z80.memory.readByte(tempaddr) & 0x7f
						z80.memory.contendReadNoMreq(tempaddr, 1)
						z80.memory.writeByte(tempaddr, z80.d)
						break
					case 0xbb: /* LD E,RES 7,(REGISTER+dd) */
						z80.e = z80.memory.readByte(tempaddr) & 0x7f
						z80.memory.contendReadNoMreq(tempaddr, 1)
						z80.memory.writeByte(tempaddr, z80.e)
						break
					case 0xbc: /* LD H,RES 7,(REGISTER+dd) */
						z80.h = z80.memory.readByte(tempaddr) & 0x7f
						z80.memory.contendReadNoMreq(tempaddr, 1)
						z80.memory.writeByte(tempaddr, z80.h)
						break
					case 0xbd: /* LD L,RES 7,(REGISTER+dd) */
						z80.l = z80.memory.readByte(tempaddr) & 0x7f
						z80.memory.contendReadNoMreq(tempaddr, 1)
						z80.memory.writeByte(tempaddr, z80.l)
						break
					case 0xbe: /* RES 7,(REGISTER+dd) */

						var bytetemp byte
						bytetemp = z80.memory.readByte(tempaddr)
						z80.memory.contendReadNoMreq(tempaddr, 1)
						z80.memory.writeByte(tempaddr, bytetemp&0x7f)

						break
					case 0xbf: /* LD A,RES 7,(REGISTER+dd) */
						z80.a = z80.memory.readByte(tempaddr) & 0x7f
						z80.memory.contendReadNoMreq(tempaddr, 1)
						z80.memory.writeByte(tempaddr, z80.a)
						break
					case 0xc0: /* LD B,SET 0,(REGISTER+dd) */
						z80.b = z80.memory.readByte(tempaddr) | 0x01
						z80.memory.contendReadNoMreq(tempaddr, 1)
						z80.memory.writeByte(tempaddr, z80.b)
						break
					case 0xc1: /* LD C,SET 0,(REGISTER+dd) */
						z80.c = z80.memory.readByte(tempaddr) | 0x01
						z80.memory.contendReadNoMreq(tempaddr, 1)
						z80.memory.writeByte(tempaddr, z80.c)
						break
					case 0xc2: /* LD D,SET 0,(REGISTER+dd) */
						z80.d = z80.memory.readByte(tempaddr) | 0x01
						z80.memory.contendReadNoMreq(tempaddr, 1)
						z80.memory.writeByte(tempaddr, z80.d)
						break
					case 0xc3: /* LD E,SET 0,(REGISTER+dd) */
						z80.e = z80.memory.readByte(tempaddr) | 0x01
						z80.memory.contendReadNoMreq(tempaddr, 1)
						z80.memory.writeByte(tempaddr, z80.e)
						break
					case 0xc4: /* LD H,SET 0,(REGISTER+dd) */
						z80.h = z80.memory.readByte(tempaddr) | 0x01
						z80.memory.contendReadNoMreq(tempaddr, 1)
						z80.memory.writeByte(tempaddr, z80.h)
						break
					case 0xc5: /* LD L,SET 0,(REGISTER+dd) */
						z80.l = z80.memory.readByte(tempaddr) | 0x01
						z80.memory.contendReadNoMreq(tempaddr, 1)
						z80.memory.writeByte(tempaddr, z80.l)
						break
					case 0xc6: /* SET 0,(REGISTER+dd) */

						var bytetemp byte
						bytetemp = z80.memory.readByte(tempaddr)
						z80.memory.contendReadNoMreq(tempaddr, 1)
						z80.memory.writeByte(tempaddr, bytetemp|0x01)

						break
					case 0xc7: /* LD A,SET 0,(REGISTER+dd) */
						z80.a = z80.memory.readByte(tempaddr) | 0x01
						z80.memory.contendReadNoMreq(tempaddr, 1)
						z80.memory.writeByte(tempaddr, z80.a)
						break
					case 0xc8: /* LD B,SET 1,(REGISTER+dd) */
						z80.b = z80.memory.readByte(tempaddr) | 0x02
						z80.memory.contendReadNoMreq(tempaddr, 1)
						z80.memory.writeByte(tempaddr, z80.b)
						break
					case 0xc9: /* LD C,SET 1,(REGISTER+dd) */
						z80.c = z80.memory.readByte(tempaddr) | 0x02
						z80.memory.contendReadNoMreq(tempaddr, 1)
						z80.memory.writeByte(tempaddr, z80.c)
						break
					case 0xca: /* LD D,SET 1,(REGISTER+dd) */
						z80.d = z80.memory.readByte(tempaddr) | 0x02
						z80.memory.contendReadNoMreq(tempaddr, 1)
						z80.memory.writeByte(tempaddr, z80.d)
						break
					case 0xcb: /* LD E,SET 1,(REGISTER+dd) */
						z80.e = z80.memory.readByte(tempaddr) | 0x02
						z80.memory.contendReadNoMreq(tempaddr, 1)
						z80.memory.writeByte(tempaddr, z80.e)
						break
					case 0xcc: /* LD H,SET 1,(REGISTER+dd) */
						z80.h = z80.memory.readByte(tempaddr) | 0x02
						z80.memory.contendReadNoMreq(tempaddr, 1)
						z80.memory.writeByte(tempaddr, z80.h)
						break
					case 0xcd: /* LD L,SET 1,(REGISTER+dd) */
						z80.l = z80.memory.readByte(tempaddr) | 0x02
						z80.memory.contendReadNoMreq(tempaddr, 1)
						z80.memory.writeByte(tempaddr, z80.l)
						break
					case 0xce: /* SET 1,(REGISTER+dd) */

						var bytetemp byte
						bytetemp = z80.memory.readByte(tempaddr)
						z80.memory.contendReadNoMreq(tempaddr, 1)
						z80.memory.writeByte(tempaddr, bytetemp|0x02)

						break
					case 0xcf: /* LD A,SET 1,(REGISTER+dd) */
						z80.a = z80.memory.readByte(tempaddr) | 0x02
						z80.memory.contendReadNoMreq(tempaddr, 1)
						z80.memory.writeByte(tempaddr, z80.a)
						break
					case 0xd0: /* LD B,SET 2,(REGISTER+dd) */
						z80.b = z80.memory.readByte(tempaddr) | 0x04
						z80.memory.contendReadNoMreq(tempaddr, 1)
						z80.memory.writeByte(tempaddr, z80.b)
						break
					case 0xd1: /* LD C,SET 2,(REGISTER+dd) */
						z80.c = z80.memory.readByte(tempaddr) | 0x04
						z80.memory.contendReadNoMreq(tempaddr, 1)
						z80.memory.writeByte(tempaddr, z80.c)
						break
					case 0xd2: /* LD D,SET 2,(REGISTER+dd) */
						z80.d = z80.memory.readByte(tempaddr) | 0x04
						z80.memory.contendReadNoMreq(tempaddr, 1)
						z80.memory.writeByte(tempaddr, z80.d)
						break
					case 0xd3: /* LD E,SET 2,(REGISTER+dd) */
						z80.e = z80.memory.readByte(tempaddr) | 0x04
						z80.memory.contendReadNoMreq(tempaddr, 1)
						z80.memory.writeByte(tempaddr, z80.e)
						break
					case 0xd4: /* LD H,SET 2,(REGISTER+dd) */
						z80.h = z80.memory.readByte(tempaddr) | 0x04
						z80.memory.contendReadNoMreq(tempaddr, 1)
						z80.memory.writeByte(tempaddr, z80.h)
						break
					case 0xd5: /* LD L,SET 2,(REGISTER+dd) */
						z80.l = z80.memory.readByte(tempaddr) | 0x04
						z80.memory.contendReadNoMreq(tempaddr, 1)
						z80.memory.writeByte(tempaddr, z80.l)
						break
					case 0xd6: /* SET 2,(REGISTER+dd) */

						var bytetemp byte
						bytetemp = z80.memory.readByte(tempaddr)
						z80.memory.contendReadNoMreq(tempaddr, 1)
						z80.memory.writeByte(tempaddr, bytetemp|0x04)

						break
					case 0xd7: /* LD A,SET 2,(REGISTER+dd) */
						z80.a = z80.memory.readByte(tempaddr) | 0x04
						z80.memory.contendReadNoMreq(tempaddr, 1)
						z80.memory.writeByte(tempaddr, z80.a)
						break
					case 0xd8: /* LD B,SET 3,(REGISTER+dd) */
						z80.b = z80.memory.readByte(tempaddr) | 0x08
						z80.memory.contendReadNoMreq(tempaddr, 1)
						z80.memory.writeByte(tempaddr, z80.b)
						break
					case 0xd9: /* LD C,SET 3,(REGISTER+dd) */
						z80.c = z80.memory.readByte(tempaddr) | 0x08
						z80.memory.contendReadNoMreq(tempaddr, 1)
						z80.memory.writeByte(tempaddr, z80.c)
						break
					case 0xda: /* LD D,SET 3,(REGISTER+dd) */
						z80.d = z80.memory.readByte(tempaddr) | 0x08
						z80.memory.contendReadNoMreq(tempaddr, 1)
						z80.memory.writeByte(tempaddr, z80.d)
						break
					case 0xdb: /* LD E,SET 3,(REGISTER+dd) */
						z80.e = z80.memory.readByte(tempaddr) | 0x08
						z80.memory.contendReadNoMreq(tempaddr, 1)
						z80.memory.writeByte(tempaddr, z80.e)
						break
					case 0xdc: /* LD H,SET 3,(REGISTER+dd) */
						z80.h = z80.memory.readByte(tempaddr) | 0x08
						z80.memory.contendReadNoMreq(tempaddr, 1)
						z80.memory.writeByte(tempaddr, z80.h)
						break
					case 0xdd: /* LD L,SET 3,(REGISTER+dd) */
						z80.l = z80.memory.readByte(tempaddr) | 0x08
						z80.memory.contendReadNoMreq(tempaddr, 1)
						z80.memory.writeByte(tempaddr, z80.l)
						break
					case 0xde: /* SET 3,(REGISTER+dd) */

						var bytetemp byte
						bytetemp = z80.memory.readByte(tempaddr)
						z80.memory.contendReadNoMreq(tempaddr, 1)
						z80.memory.writeByte(tempaddr, bytetemp|0x08)

						break
					case 0xdf: /* LD A,SET 3,(REGISTER+dd) */
						z80.a = z80.memory.readByte(tempaddr) | 0x08
						z80.memory.contendReadNoMreq(tempaddr, 1)
						z80.memory.writeByte(tempaddr, z80.a)
						break
					case 0xe0: /* LD B,SET 4,(REGISTER+dd) */
						z80.b = z80.memory.readByte(tempaddr) | 0x10
						z80.memory.contendReadNoMreq(tempaddr, 1)
						z80.memory.writeByte(tempaddr, z80.b)
						break
					case 0xe1: /* LD C,SET 4,(REGISTER+dd) */
						z80.c = z80.memory.readByte(tempaddr) | 0x10
						z80.memory.contendReadNoMreq(tempaddr, 1)
						z80.memory.writeByte(tempaddr, z80.c)
						break
					case 0xe2: /* LD D,SET 4,(REGISTER+dd) */
						z80.d = z80.memory.readByte(tempaddr) | 0x10
						z80.memory.contendReadNoMreq(tempaddr, 1)
						z80.memory.writeByte(tempaddr, z80.d)
						break
					case 0xe3: /* LD E,SET 4,(REGISTER+dd) */
						z80.e = z80.memory.readByte(tempaddr) | 0x10
						z80.memory.contendReadNoMreq(tempaddr, 1)
						z80.memory.writeByte(tempaddr, z80.e)
						break
					case 0xe4: /* LD H,SET 4,(REGISTER+dd) */
						z80.h = z80.memory.readByte(tempaddr) | 0x10
						z80.memory.contendReadNoMreq(tempaddr, 1)
						z80.memory.writeByte(tempaddr, z80.h)
						break
					case 0xe5: /* LD L,SET 4,(REGISTER+dd) */
						z80.l = z80.memory.readByte(tempaddr) | 0x10
						z80.memory.contendReadNoMreq(tempaddr, 1)
						z80.memory.writeByte(tempaddr, z80.l)
						break
					case 0xe6: /* SET 4,(REGISTER+dd) */

						var bytetemp byte
						bytetemp = z80.memory.readByte(tempaddr)
						z80.memory.contendReadNoMreq(tempaddr, 1)
						z80.memory.writeByte(tempaddr, bytetemp|0x10)

						break
					case 0xe7: /* LD A,SET 4,(REGISTER+dd) */
						z80.a = z80.memory.readByte(tempaddr) | 0x10
						z80.memory.contendReadNoMreq(tempaddr, 1)
						z80.memory.writeByte(tempaddr, z80.a)
						break
					case 0xe8: /* LD B,SET 5,(REGISTER+dd) */
						z80.b = z80.memory.readByte(tempaddr) | 0x20
						z80.memory.contendReadNoMreq(tempaddr, 1)
						z80.memory.writeByte(tempaddr, z80.b)
						break
					case 0xe9: /* LD C,SET 5,(REGISTER+dd) */
						z80.c = z80.memory.readByte(tempaddr) | 0x20
						z80.memory.contendReadNoMreq(tempaddr, 1)
						z80.memory.writeByte(tempaddr, z80.c)
						break
					case 0xea: /* LD D,SET 5,(REGISTER+dd) */
						z80.d = z80.memory.readByte(tempaddr) | 0x20
						z80.memory.contendReadNoMreq(tempaddr, 1)
						z80.memory.writeByte(tempaddr, z80.d)
						break
					case 0xeb: /* LD E,SET 5,(REGISTER+dd) */
						z80.e = z80.memory.readByte(tempaddr) | 0x20
						z80.memory.contendReadNoMreq(tempaddr, 1)
						z80.memory.writeByte(tempaddr, z80.e)
						break
					case 0xec: /* LD H,SET 5,(REGISTER+dd) */
						z80.h = z80.memory.readByte(tempaddr) | 0x20
						z80.memory.contendReadNoMreq(tempaddr, 1)
						z80.memory.writeByte(tempaddr, z80.h)
						break
					case 0xed: /* LD L,SET 5,(REGISTER+dd) */
						z80.l = z80.memory.readByte(tempaddr) | 0x20
						z80.memory.contendReadNoMreq(tempaddr, 1)
						z80.memory.writeByte(tempaddr, z80.l)
						break
					case 0xee: /* SET 5,(REGISTER+dd) */

						var bytetemp byte
						bytetemp = z80.memory.readByte(tempaddr)
						z80.memory.contendReadNoMreq(tempaddr, 1)
						z80.memory.writeByte(tempaddr, bytetemp|0x20)

						break
					case 0xef: /* LD A,SET 5,(REGISTER+dd) */
						z80.a = z80.memory.readByte(tempaddr) | 0x20
						z80.memory.contendReadNoMreq(tempaddr, 1)
						z80.memory.writeByte(tempaddr, z80.a)
						break
					case 0xf0: /* LD B,SET 6,(REGISTER+dd) */
						z80.b = z80.memory.readByte(tempaddr) | 0x40
						z80.memory.contendReadNoMreq(tempaddr, 1)
						z80.memory.writeByte(tempaddr, z80.b)
						break
					case 0xf1: /* LD C,SET 6,(REGISTER+dd) */
						z80.c = z80.memory.readByte(tempaddr) | 0x40
						z80.memory.contendReadNoMreq(tempaddr, 1)
						z80.memory.writeByte(tempaddr, z80.c)
						break
					case 0xf2: /* LD D,SET 6,(REGISTER+dd) */
						z80.d = z80.memory.readByte(tempaddr) | 0x40
						z80.memory.contendReadNoMreq(tempaddr, 1)
						z80.memory.writeByte(tempaddr, z80.d)
						break
					case 0xf3: /* LD E,SET 6,(REGISTER+dd) */
						z80.e = z80.memory.readByte(tempaddr) | 0x40
						z80.memory.contendReadNoMreq(tempaddr, 1)
						z80.memory.writeByte(tempaddr, z80.e)
						break
					case 0xf4: /* LD H,SET 6,(REGISTER+dd) */
						z80.h = z80.memory.readByte(tempaddr) | 0x40
						z80.memory.contendReadNoMreq(tempaddr, 1)
						z80.memory.writeByte(tempaddr, z80.h)
						break
					case 0xf5: /* LD L,SET 6,(REGISTER+dd) */
						z80.l = z80.memory.readByte(tempaddr) | 0x40
						z80.memory.contendReadNoMreq(tempaddr, 1)
						z80.memory.writeByte(tempaddr, z80.l)
						break
					case 0xf6: /* SET 6,(REGISTER+dd) */

						var bytetemp byte
						bytetemp = z80.memory.readByte(tempaddr)
						z80.memory.contendReadNoMreq(tempaddr, 1)
						z80.memory.writeByte(tempaddr, bytetemp|0x40)

						break
					case 0xf7: /* LD A,SET 6,(REGISTER+dd) */
						z80.a = z80.memory.readByte(tempaddr) | 0x40
						z80.memory.contendReadNoMreq(tempaddr, 1)
						z80.memory.writeByte(tempaddr, z80.a)
						break
					case 0xf8: /* LD B,SET 7,(REGISTER+dd) */
						z80.b = z80.memory.readByte(tempaddr) | 0x80
						z80.memory.contendReadNoMreq(tempaddr, 1)
						z80.memory.writeByte(tempaddr, z80.b)
						break
					case 0xf9: /* LD C,SET 7,(REGISTER+dd) */
						z80.c = z80.memory.readByte(tempaddr) | 0x80
						z80.memory.contendReadNoMreq(tempaddr, 1)
						z80.memory.writeByte(tempaddr, z80.c)
						break
					case 0xfa: /* LD D,SET 7,(REGISTER+dd) */
						z80.d = z80.memory.readByte(tempaddr) | 0x80
						z80.memory.contendReadNoMreq(tempaddr, 1)
						z80.memory.writeByte(tempaddr, z80.d)
						break
					case 0xfb: /* LD E,SET 7,(REGISTER+dd) */
						z80.e = z80.memory.readByte(tempaddr) | 0x80
						z80.memory.contendReadNoMreq(tempaddr, 1)
						z80.memory.writeByte(tempaddr, z80.e)
						break
					case 0xfc: /* LD H,SET 7,(REGISTER+dd) */
						z80.h = z80.memory.readByte(tempaddr) | 0x80
						z80.memory.contendReadNoMreq(tempaddr, 1)
						z80.memory.writeByte(tempaddr, z80.h)
						break
					case 0xfd: /* LD L,SET 7,(REGISTER+dd) */
						z80.l = z80.memory.readByte(tempaddr) | 0x80
						z80.memory.contendReadNoMreq(tempaddr, 1)
						z80.memory.writeByte(tempaddr, z80.l)
						break
					case 0xfe: /* SET 7,(REGISTER+dd) */

						var bytetemp byte
						bytetemp = z80.memory.readByte(tempaddr)
						z80.memory.contendReadNoMreq(tempaddr, 1)
						z80.memory.writeByte(tempaddr, bytetemp|0x80)

						break
					case 0xff: /* LD A,SET 7,(REGISTER+dd) */
						z80.a = z80.memory.readByte(tempaddr) | 0x80
						z80.memory.contendReadNoMreq(tempaddr, 1)
						z80.memory.writeByte(tempaddr, z80.a)
						break

					}

					break
				case 0xe1: /* POP iy */
					z80.pop16(&z80.iyl, &z80.iyh)
					break
				case 0xe3: /* EX (SP),iy */
					var bytetempl, bytetemph byte
					bytetempl = z80.memory.readByte(z80.SP())
					bytetemph = z80.memory.readByte(z80.SP() + 1)
					z80.memory.contendReadNoMreq(z80.SP()+1, 1)
					z80.memory.writeByte(z80.SP()+1, z80.iyh)
					z80.memory.writeByte(z80.SP(), z80.iyl)
					z80.memory.contendWriteNoMreq(z80.SP(), 1)
					z80.memory.contendWriteNoMreq(z80.SP(), 1)
					z80.iyl = bytetempl
					z80.iyh = bytetemph
					break
				case 0xe5: /* PUSH iy */
					z80.memory.contendReadNoMreq(z80.IR(), 1)
					z80.push16(z80.iyl, z80.iyh)
					break
				case 0xe9: /* JP iy */
					z80.pc = z80.IY() /* NB: NOT INDIRECT! */
					break
				case 0xf9: /* LD SP,iy */
					z80.memory.contendReadNoMreq(z80.IR(), 1)
					z80.memory.contendReadNoMreq(z80.IR(), 1)
					z80.sp = z80.IY()
					break
				default: /* Instruction did not involve H or L, so backtrack
					   one instruction and parse again */
					z80.pc--
					z80.r--
					opcode = opcode2

					goto EndOpcode

				}
			}
			break
		case 0xfe: /* CP nn */
			{
				var bytetemp byte = z80.memory.readByte(z80.PC())
				z80.pc++
				z80.cp(bytetemp)
			}
			break
		case 0xff: /* RST 38 */
			z80.memory.contendReadNoMreq(z80.IR(), 1)
			z80.rst(0x38)
			break

		}
	}
}<|MERGE_RESOLUTION|>--- conflicted
+++ resolved
@@ -95,15 +95,10 @@
 	bc, bc_, hl, hl_, af, de, de_, ix, iy register16
 
 	sz53Table, sz53pTable, parityTable [0x100]byte
-<<<<<<< HEAD
-
-	// Number of tstates since the beginning of the last frame
-=======
-	
+
 	// Number of tstates since the beginning of the last frame.
 	// The value of this variable is usually smaller than TStatesPerFrame,
 	// but in same unlikely circumstances it may be >= than that.
->>>>>>> e87b8156
 	tstates uint
 
 	halted bool
@@ -164,13 +159,7 @@
 		if len(bytes) != 49179 {
 			return os.NewError(fmt.Sprintf("snapshot \"%s\" has invalid size", filename))
 		}
-<<<<<<< HEAD
-
-		z80.tstates = 0
-
-=======
-		
->>>>>>> e87b8156
+
 		// Populate registers
 		z80.i = bytes[0]
 		z80.l_ = bytes[1]
@@ -220,7 +209,7 @@
 		}
 
 		z80.tstates = 0
-		
+
 		// Send a RETN
 		z80.iff1 = z80.iff2
 		z80.ret()
