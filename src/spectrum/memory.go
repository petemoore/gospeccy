--- conflicted
+++ resolved
@@ -13,8 +13,6 @@
 	contendWriteNoMreq(addr uint16, time uint)
 
 	set(addr uint16, value byte)
-<<<<<<< HEAD
-=======
 
 	getBorder() byte
 	setBorder(borderColor byte)
@@ -22,22 +20,11 @@
 	frame_begin()
 	sendScreenToDisplay(display *DisplayInfo, borderEvents *BorderEvent)
 	reset()
->>>>>>> 031385f7
 
 	At(addr uint) byte
-	Data() []byte
-
-<<<<<<< HEAD
-	getDirtyScreen() []bool
-
-	frame_begin()
-}
-
-type Memory struct {
-	data        [0x10000]byte
-	dirtyScreen [ScreenWidth_Attr * ScreenHeight_Attr]bool
-	z80         *Z80
-=======
+        Data() []byte
+}
+
 type ula_byte_t struct {
 	valid bool
 	value uint8
@@ -69,7 +56,6 @@
 	dirtyScreen [ScreenWidth_Attr * ScreenHeight_Attr]bool
 
 	z80 *Z80
->>>>>>> 031385f7
 }
 
 func NewMemory() *Memory {
@@ -133,19 +119,12 @@
 	// address: [0 1 0 y7 y6 y2 y1 y0 / y5 y4 y3 x4 x3 x2 x1 x0]
 	var attr_x = (address & 0x001f)
 	var attr_y = (((address & 0x0700) >> 8) | ((address & 0x00e0) >> 2) | ((address & 0x1800) >> 5)) / 8
-<<<<<<< HEAD
-=======
-
 	memory.dirtyScreen[attr_y*ScreenWidth_Attr+attr_x] = true
 }
 
 func (memory *Memory) screenAttrWrite(address uint16) {
 	memory.dirtyScreen[address-ATTR_BASE_ADDR] = true
 }
->>>>>>> 031385f7
-
-	memory.dirtyScreen[attr_y*ScreenWidth_Attr+attr_x] = true
-}
 
 func (memory *Memory) getDirtyScreen() []bool {
 	return &memory.dirtyScreen
@@ -153,10 +132,6 @@
 
 // This function is called at the beginning of each frame
 func (memory *Memory) frame_begin() {
-<<<<<<< HEAD
-	for i := 0; i < (ScreenWidth_Attr * ScreenHeight_Attr); i++ {
-		memory.dirtyScreen[i] = false
-=======
 	memory.frame++
 	if memory.frame == 1 {
 		// The very first frame --> repaint the whole screen
@@ -176,7 +151,6 @@
 		}
 
 		ula_bitmap[ofs].valid = false
->>>>>>> 031385f7
 	}
 
 	ula_attr := &memory.ula_attr
@@ -200,8 +174,6 @@
 	memory.frame = 0
 }
 
-<<<<<<< HEAD
-=======
 func (memory *Memory) sendScreenToDisplay(display *DisplayInfo, borderEvents *BorderEvent) {
 	sendDiffOnly := false
 	if (display.lastFrame != nil) && (*display.lastFrame == memory.frame-1) {
@@ -326,7 +298,6 @@
 	display.displayReceiver.getDisplayDataChannel() <- &screen
 }
 
->>>>>>> 031385f7
 func (memory *Memory) contend(address uint16, time uint) {
 	tstates_p := &memory.z80.tstates
 
@@ -361,10 +332,6 @@
 	return &memory.data
 }
 
-<<<<<<< HEAD
-=======
-
->>>>>>> 031385f7
 // Number of T-states to delay, for each possible T-state within a frame.
 // The array is extended at the end - this covers the case when the emulator
 // begins to execute an instruction at Tstate=(TStatesPerFrame-1). Such an
@@ -380,11 +347,7 @@
 	tstate := FIRST_SCREEN_BYTE - 1
 	for y := 0; y < ScreenHeight; y++ {
 		for x := 0; x < ScreenWidth; x += 16 {
-<<<<<<< HEAD
-			tstate_x := x / TSTATES_PER_PIXEL
-=======
 			tstate_x := x / PIXELS_PER_TSTATE
->>>>>>> 031385f7
 			delay_table[tstate+tstate_x+0] = 6
 			delay_table[tstate+tstate_x+1] = 5
 			delay_table[tstate+tstate_x+2] = 4
