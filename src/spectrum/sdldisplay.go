--- conflicted
+++ resolved
@@ -66,83 +66,15 @@
 }
 
 func (s *SDLSurface) setValue(x, y uint, value uint32) {
-<<<<<<< HEAD
-	var bpp, pitch = uint(s.Surface.Format.BytesPerPixel), uint(s.Surface.Pitch)
+	var bpp, pitch = s.Bpp(), uint(s.Surface.Pitch)
 
 	s.setValueAt(y*pitch+x*bpp, value)
-}
-
-func (s *SDLSurface) setPixel(x, y uint, color RGBA) {
-	var bpp, pitch = uint(s.Surface.Format.BytesPerPixel), uint(s.Surface.Pitch)
-=======
-	var bpp, pitch = s.Bpp(), uint(s.Surface.Pitch)
-	
-	s.setValueAt(y * pitch + x*bpp, value)
 }
 
 func (s *SDLSurface) setPixel(x, y uint, color RGBA) {
 	s.setValue(x, y, color.value32())
 }
 
-
-
-
-func screenRenderLoop(evtLoop *EventLoop, screenChannel chan *Screen, renderer _ScreenRenderer) {
-	var screen    *Screen = nil
-	var oldScreen *Screen = nil
-	for {
-		select {
-			case <-evtLoop.Pause:
-				evtLoop.Pause <- 0
-
-			case <-evtLoop.Terminate:
-				// Terminate this Go routine
-				if evtLoop.App.Verbose { println("screen render loop: exit") }
-				evtLoop.Terminate <- 0
-				return
-				
-			case screen = <- screenChannel:
-				renderer.render(screen, oldScreen)
-				oldScreen = screen
-				screen = nil
-		}
-	}
-}
-
-
-
->>>>>>> e87b8156
-
-	s.setPixelAt(y*pitch+x*bpp, color)
-}
-
-type SDLScreen struct {
-	// Channel for receiving screen data from the emulation
-	// goroutine
-	displayDataCh chan *DisplayData
-
-	// The whole screen, borders included
-	ScreenSurface SDLSurface
-}
-
-// Implement DisplayChannel
-func (display *SDLScreen) getDisplayDataCh() chan *DisplayData {
-	return display.displayDataCh
-}
-
-type _ScreenRenderer interface {
-	render(screen, oldScreen_orNil *DisplayData)
-}
-
-func NewSDLScreen(app *Application, screenSurface *sdl.Surface) *SDLScreen {
-	SDL_screen := &SDLScreen{make(chan *DisplayData), SDLSurface{screenSurface}}
-
-	go screenRenderLoop(app.NewEventLoop(), SDL_screen.displayDataCh, SDL_screen)
-
-	return SDL_screen
-}
-
-<<<<<<< HEAD
 func screenRenderLoop(evtLoop *EventLoop, screenChannel chan *DisplayData, renderer _ScreenRenderer) {
 	var screen *DisplayData = nil
 	var oldScreen *DisplayData = nil
@@ -163,121 +95,120 @@
 			renderer.render(screen, oldScreen)
 			oldScreen = screen
 			screen = nil
-=======
-func (display *SDLScreen) render(screen, oldScreen_orNil *Screen) {
+		}
+	}
+}
+
+type SDLScreen struct {
+	// Channel for receiving screen data from the emulation
+	// goroutine
+	displayDataCh chan *DisplayData
+
+	// The whole screen, borders included
+	ScreenSurface SDLSurface
+}
+
+// Implement DisplayChannel
+func (display *SDLScreen) getDisplayDataCh() chan *DisplayData {
+	return display.displayDataCh
+}
+
+type _ScreenRenderer interface {
+	render(screen, oldScreen_orNil *DisplayData)
+}
+
+func NewSDLScreen(app *Application, screenSurface *sdl.Surface) *SDLScreen {
+	SDL_screen := &SDLScreen{make(chan *DisplayData), SDLSurface{screenSurface}}
+
+	go screenRenderLoop(app.NewEventLoop(), SDL_screen.displayDataCh, SDL_screen)
+
+	return SDL_screen
+}
+
+func (display *SDLScreen) render(screen, oldScreen_orNil *DisplayData) {
 	unscaledDisplay.newFrame()
 	unscaledDisplay.render(screen, oldScreen_orNil)
-	
+
 	surface := display.ScreenSurface
 	pixels := &unscaledDisplay.pixels
-	for _,r := range *unscaledDisplay.changedRegions {
+	for _, r := range *unscaledDisplay.changedRegions {
 		end_x := int(r.X) + int(r.W)
 		end_y := int(r.Y) + int(r.H)
-		
-		for y:=int(r.Y) ; y<end_y ; y++ {
-			wy := TotalScreenWidth*y
-			for x:=int(r.X) ; x<end_x ; x++ {
+
+		for y := int(r.Y); y < end_y; y++ {
+			wy := TotalScreenWidth * y
+			for x := int(r.X); x < end_x; x++ {
 				surface.setValue(uint(x), uint(y), palette[pixels[wy+x]])
 			}
->>>>>>> e87b8156
-		}
-	}
-	
+		}
+	}
+
 	if unscaledDisplay.border_orNil != nil {
-		SDL_renderBorder(display.ScreenSurface.Surface, unscaledDisplay.changedRegions, /*scale*/1, *unscaledDisplay.border_orNil)
-	}
-	
-	SDL_updateRects(display.ScreenSurface.Surface, unscaledDisplay.changedRegions, /*scale*/1)
-	
+		SDL_renderBorder(display.ScreenSurface.Surface, unscaledDisplay.changedRegions, /*scale*/ 1, *unscaledDisplay.border_orNil)
+	}
+
+	SDL_updateRects(display.ScreenSurface.Surface, unscaledDisplay.changedRegions, /*scale*/ 1)
+
 	unscaledDisplay.releaseMemory()
 }
-
-
-
-
 
 type SDLScreen2x struct {
 	// Channel for receiving screen data
-	screenChannel  chan *Screen
-	
+	displayDataCh chan *DisplayData
+
 	// The whole screen, borders included
 	ScreenSurface SDLSurface
 }
 
-<<<<<<< HEAD
-func renderBorder(surface *sdl.Surface, scale uint, screen *DisplayData, oldScreen_orNil *DisplayData) {
-	borderValue := screen.borderColor.value32()
-
-	if (oldScreen_orNil == nil) || (borderValue != oldScreen_orNil.borderColor.value32()) ||
-		(screen.borderEvents != nil) || (oldScreen_orNil.borderEvents != nil) {
-		s := scale
-
-		const W = ScreenWidth
-		const H = ScreenHeight
-		const BW = ScreenBorderX
-		const BH = ScreenBorderY
-		const TW = TotalScreenWidth
-
-		surface.FillRect(&sdl.Rect{int16(s * 0), int16(s * 0), uint16(s * TW), uint16(s * BH)}, borderValue)
-		surface.FillRect(&sdl.Rect{int16(s * 0), int16(s * (BH + H)), uint16(s * TW), uint16(s * BH)}, borderValue)
-		surface.FillRect(&sdl.Rect{int16(s * 0), int16(s * BH), uint16(s * BW), uint16(s * H)}, borderValue)
-		surface.FillRect(&sdl.Rect{int16(s * (BW + W)), int16(s * BH), uint16(s * BW), uint16(s * H)}, borderValue)
-
-		if screen.borderEvents == nil {
-			updateBorder(surface, scale)
-=======
 func NewSDLScreen2x(app *Application, screenSurface *sdl.Surface) *SDLScreen2x {
-	SDL_screen := &SDLScreen2x{ make(chan *Screen), SDLSurface{ screenSurface } }
-	
-	go screenRenderLoop(app.NewEventLoop(), SDL_screen.screenChannel, SDL_screen)
-	
+	SDL_screen := &SDLScreen2x{make(chan *DisplayData), SDLSurface{screenSurface}}
+
+	go screenRenderLoop(app.NewEventLoop(), SDL_screen.displayDataCh, SDL_screen)
+
 	return SDL_screen
 }
 
 // Implement DisplayChannel
-func (display *SDLScreen2x) getScreenChannel() chan *Screen {
-	return display.screenChannel
-}
-
-func (display *SDLScreen2x) render(screen, oldScreen_orNil *Screen) {
+func (display *SDLScreen2x) getDisplayDataCh() chan *DisplayData {
+	return display.displayDataCh
+}
+
+func (display *SDLScreen2x) render(screen, oldScreen_orNil *DisplayData) {
 	unscaledDisplay.newFrame()
 	unscaledDisplay.render(screen, oldScreen_orNil)
-	
+
 	pixels := &unscaledDisplay.pixels
-	for _,r := range *unscaledDisplay.changedRegions {
+	for _, r := range *unscaledDisplay.changedRegions {
 		end_x := int(r.X) + int(r.W)
 		end_y := int(r.Y) + int(r.H)
-		
-		for y:=int(r.Y) ; y<end_y ; y++ {
-			wy := TotalScreenWidth*y
-			for x:=int(r.X) ; x<end_x ; x++ {
+
+		for y := int(r.Y); y < end_y; y++ {
+			wy := TotalScreenWidth * y
+			for x := int(r.X); x < end_x; x++ {
 				display.setPixel_2x(uint(x), uint(y), palette[pixels[wy+x]])
 			}
 		}
 	}
-	
+
 	if unscaledDisplay.border_orNil != nil {
-		SDL_renderBorder(display.ScreenSurface.Surface, unscaledDisplay.changedRegions, /*scale*/2, *unscaledDisplay.border_orNil)
-	}
-	
-	SDL_updateRects(display.ScreenSurface.Surface, unscaledDisplay.changedRegions, /*scale*/2)
-	
+		SDL_renderBorder(display.ScreenSurface.Surface, unscaledDisplay.changedRegions, /*scale*/ 2, *unscaledDisplay.border_orNil)
+	}
+
+	SDL_updateRects(display.ScreenSurface.Surface, unscaledDisplay.changedRegions, /*scale*/ 2)
+
 	unscaledDisplay.releaseMemory()
 }
 
 func (display *SDLScreen2x) setPixel_2x(x, y uint, color uint32) {
-	scaleX := x<<1
-	scaleY := y<<1
+	scaleX := x << 1
+	scaleY := y << 1
 
 	surface := display.ScreenSurface
-	surface.setValue(scaleX  , scaleY  , color)
+	surface.setValue(scaleX, scaleY, color)
 	surface.setValue(scaleX+1, scaleY+1, color)
-	surface.setValue(scaleX  , scaleY+1, color)
-	surface.setValue(scaleX+1, scaleY  , color)
-}
-
-
-
+	surface.setValue(scaleX, scaleY+1, color)
+	surface.setValue(scaleX+1, scaleY, color)
+}
 
 
 func SDL_updateRects(surface *sdl.Surface, surfaceChanges *ListOfRects, scale uint) {
@@ -285,108 +216,88 @@
 		surface.UpdateRects(*surfaceChanges)
 	} else {
 		scaledRects := make([]sdl.Rect, len(*surfaceChanges))
-		
-		for i,r := range *surfaceChanges {
-			scaledRects[i] = sdl.Rect{ int16(scale)*r.X , int16(scale)*r.Y , uint16(scale)*r.W , uint16(scale)*r.H }
->>>>>>> e87b8156
-		}
-		
+
+		for i, r := range *surfaceChanges {
+			scaledRects[i] = sdl.Rect{int16(scale) * r.X, int16(scale) * r.Y, uint16(scale) * r.W, uint16(scale) * r.H}
+		}
+
 		surface.UpdateRects(scaledRects)
 	}
 }
 
 func SDL_renderBorder(surface *sdl.Surface, surfaceChanges *ListOfRects, scale uint, color byte) {
 	s := scale
-<<<<<<< HEAD
-
-=======
 	c := palette[color]
-	
->>>>>>> e87b8156
+
 	const W = ScreenWidth
 	const H = ScreenHeight
 	const BW = ScreenBorderX
 	const BH = ScreenBorderY
 	const TW = TotalScreenWidth
 
-<<<<<<< HEAD
-	surface.UpdateRect(int32(s*0), int32(s*0), uint32(s*TW), uint32(s*BH))
-	surface.UpdateRect(int32(s*0), int32(s*(BH+H)), uint32(s*TW), uint32(s*BH))
-	surface.UpdateRect(int32(s*0), int32(s*BH), uint32(s*BW), uint32(s*H))
-	surface.UpdateRect(int32(s*(BW+W)), int32(s*BH), uint32(s*BW), uint32(s*H))
-=======
-	surface.FillRect( &sdl.Rect{int16(s*0)     , int16(s*0)     , uint16(s*TW), uint16(s*BH)}, c )
-	surface.FillRect( &sdl.Rect{int16(s*0)     , int16(s*(BH+H)), uint16(s*TW), uint16(s*BH)}, c )
-	surface.FillRect( &sdl.Rect{int16(s*0)     , int16(s*BH)    , uint16(s*BW), uint16(s*H )}, c )
-	surface.FillRect( &sdl.Rect{int16(s*(BW+W)), int16(s*BH)    , uint16(s*BW), uint16(s*H )}, c )
-	
+	surface.FillRect(&sdl.Rect{int16(s * 0), int16(s * 0), uint16(s * TW), uint16(s * BH)}, c)
+	surface.FillRect(&sdl.Rect{int16(s * 0), int16(s * (BH + H)), uint16(s * TW), uint16(s * BH)}, c)
+	surface.FillRect(&sdl.Rect{int16(s * 0), int16(s * BH), uint16(s * BW), uint16(s * H)}, c)
+	surface.FillRect(&sdl.Rect{int16(s * (BW + W)), int16(s * BH), uint16(s * BW), uint16(s * H)}, c)
+
 	// This is NOT a typo, the scale is actually 1 here
-	surfaceChanges.addBorder(/*scale*/1)
-}
-
-
-
-
+	surfaceChanges.addBorder( /*scale*/ 1)
+}
 
 type ListOfRects []sdl.Rect
 
 func newListOfRects() *ListOfRects {
 	l := new(ListOfRects)
-	*l = make([]sdl.Rect,0,8)
+	*l = make([]sdl.Rect, 0, 8)
 	return l
 }
 
 func (l *ListOfRects) addRect(rect sdl.Rect) {
 	slice := *l
-	
+
 	len_slice := len(slice)
 	if len_slice == cap(slice) {
 		// Double the capacity (assumes non-zero initial capacity)
-        newSlice := make([]sdl.Rect, len_slice, 2*cap(slice))
+		newSlice := make([]sdl.Rect, len_slice, 2*cap(slice))
 		copy(newSlice, slice)
 		slice = newSlice
 	}
-	
-	slice = slice[0:len_slice+1]
+
+	slice = slice[0 : len_slice+1]
 	slice[len_slice] = rect
-	
+
 	*l = slice
 }
 
-func (l *ListOfRects) add(x,y int, w,h uint) {
-	l.addRect( sdl.Rect{int16(x), int16(y), uint16(w), uint16(h)} )
->>>>>>> e87b8156
+func (l *ListOfRects) add(x, y int, w, h uint) {
+	l.addRect(sdl.Rect{int16(x), int16(y), uint16(w), uint16(h)})
 }
 
 func (l *ListOfRects) addBorder(scale uint) {
 	s := scale
-	
+
 	const W = ScreenWidth
 	const H = ScreenHeight
 	const BW = ScreenBorderX
 	const BH = ScreenBorderY
 	const TW = TotalScreenWidth
 
-	l.add( int(s*0)     , int(s*0)     , s*TW, s*BH )
-	l.add( int(s*0)     , int(s*(BH+H)), s*TW, s*BH )
-	l.add( int(s*0)     , int(s*BH)    , s*BW, s*H  )
-	l.add( int(s*(BW+W)), int(s*BH)    , s*BW, s*H  )
-}
-
-
-
-
+	l.add(int(s*0), int(s*0), s*TW, s*BH)
+	l.add(int(s*0), int(s*(BH+H)), s*TW, s*BH)
+	l.add(int(s*0), int(s*BH), s*BW, s*H)
+	l.add(int(s*(BW+W)), int(s*BH), s*BW, s*H)
+}
 
 type UnscaledDisplay struct {
-	pixels         [TotalScreenWidth*TotalScreenHeight]byte
+	pixels         [TotalScreenWidth * TotalScreenHeight]byte
 	changedRegions *ListOfRects
-	border_orNil   *byte	// Valid in case the whole border has a single color
+	border_orNil   *byte // Valid in case the whole border has a single color
 }
 
 var unscaledDisplay = newUnscaledDisplay()
 
 func newUnscaledDisplay() *UnscaledDisplay {
-	return &UnscaledDisplay{changedRegions:newListOfRects(), border_orNil:nil}
+	return &UnscaledDisplay{changedRegions: newListOfRects(), border_orNil: nil}
 }
 
 func (disp *UnscaledDisplay) newFrame() {
@@ -399,106 +310,40 @@
 	disp.border_orNil = nil
 }
 
-func (disp *UnscaledDisplay) renderBorder(screen *Screen, oldScreen_orNil *Screen) {
-	if (oldScreen_orNil == nil) || (screen.border != oldScreen_orNil.border) || (oldScreen_orNil.borderEvents != nil) {
-		var border byte = screen.border
+func (disp *UnscaledDisplay) renderBorder(screen *DisplayData, oldScreen_orNil *DisplayData) {
+	if (oldScreen_orNil == nil) || (screen.borderColor != oldScreen_orNil.borderColor) || (oldScreen_orNil.borderEvents != nil) {
+		var border byte = screen.borderColor
 		disp.border_orNil = &border
-		
-		disp.changedRegions.addBorder(/*scale*/1)
+
+		disp.changedRegions.addBorder( /*scale*/ 1)
 	}
 }
 
 // FIXME: This shouldn't be a public type
 type SimplifiedBorderEvent struct {
 	tstate uint
-<<<<<<< HEAD
-	color  RGBA
-}
-
-func scanlineFill(surface SDLSurface, scale uint, minx, maxx, y uint, color RGBA) {
-	ys := y * scale
+	color  byte
+}
+
+func (disp *UnscaledDisplay) scanlineFill(minx, maxx, y uint, color byte) {
+	wy := TotalScreenWidth * y
 
 	if (y < ScreenBorderY) || (y >= TotalScreenHeight-ScreenBorderY) {
 		for x := minx; x <= maxx; x++ {
-			xs := x * scale
-
-			for yy := uint(0); yy < scale; yy++ {
-				for xx := uint(0); xx < scale; xx++ {
-					surface.setPixel(xs+xx, ys+yy, color)
-				}
-			}
+			disp.pixels[wy+x] = color
 		}
 	} else {
 		for x := minx; x < ScreenBorderX; x++ {
-			xs := x * scale
-
-			for yy := uint(0); yy < scale; yy++ {
-				for xx := uint(0); xx < scale; xx++ {
-					surface.setPixel(xs+xx, ys+yy, color)
-				}
-			}
+			disp.pixels[wy+x] = color
 		}
 		for x := uint(TotalScreenWidth - ScreenBorderX); x <= maxx; x++ {
-			xs := x * scale
-
-			for yy := uint(0); yy < scale; yy++ {
-				for xx := uint(0); xx < scale; xx++ {
-					surface.setPixel(xs+xx, ys+yy, color)
-				}
-			}
-=======
-	color byte
-}
-
-func (disp *UnscaledDisplay) scanlineFill(minx,maxx,y uint, color byte) {
-	wy := TotalScreenWidth*y
-	
-	if (y < ScreenBorderY) || (y >= TotalScreenHeight-ScreenBorderY) {
-		for x:=minx ; x<=maxx ; x++ {
 			disp.pixels[wy+x] = color
 		}
-	} else {
-		for x:=minx ; x<ScreenBorderX ; x++ {
-			disp.pixels[wy+x] = color
-		}
-		for x:=uint(TotalScreenWidth-ScreenBorderX) ; x<=maxx; x++ {
-			disp.pixels[wy+x] = color
->>>>>>> e87b8156
-		}
 	}
 }
 
 // Render border in the interval [start,end)
-<<<<<<< HEAD
-func renderBorderBetweenTwoEvents(surface SDLSurface, scale uint, start *SimplifiedBorderEvent, end *SimplifiedBorderEvent) {
-	// Spectrum 48k video timings
-	const (
-		TSTATES_PER_PIXEL = 2
-
-		// Horizontal
-		LINE_SCREEN       = 128 // 128 T states of screen
-		LINE_RIGHT_BORDER = 24  // 24 T states of right border
-		LINE_RETRACE      = 48  // 48 T states of horizontal retrace
-		LINE_LEFT_BORDER  = 24  // 24 T states of left border
-
-		TSTATES_PER_LINE = (LINE_RIGHT_BORDER + LINE_SCREEN + LINE_LEFT_BORDER + LINE_RETRACE)
-
-		FIRST_BYTE = 14336 // T states before the first byte of the screen (16384) is displayed
-
-		// Vertical
-		LINES_TOP     = 64
-		LINES_SCREEN  = 192
-		LINES_BOTTOM  = 56
-		BORDER_TOP    = ScreenBorderY
-		BORDER_BOTTOM = ScreenBorderY
-
-		// The T-state which corresponds to pixel (0,0) on the SDL surface
-		DISPLAY_START = (FIRST_BYTE - TSTATES_PER_LINE*BORDER_TOP - ScreenBorderX/TSTATES_PER_PIXEL)
-	)
-
-=======
 func (disp *UnscaledDisplay) renderBorderBetweenTwoEvents(start *SimplifiedBorderEvent, end *SimplifiedBorderEvent) {
->>>>>>> e87b8156
 	start_y := (int(start.tstate) - DISPLAY_START) / TSTATES_PER_LINE
 	end_y := (int(end.tstate) - 1 - DISPLAY_START) / TSTATES_PER_LINE
 
@@ -537,33 +382,18 @@
 	color := start.color
 	if start_y == end_y {
 		y := start_y
-<<<<<<< HEAD
-		scanlineFill(surface, scale, uint(start_x), uint(end_x), uint(y), color)
+		disp.scanlineFill(uint(start_x), uint(end_x), uint(y), color)
 	} else {
 		// Top scanline (start_y)
-		scanlineFill(surface, scale, uint(start_x), TotalScreenWidth-1, uint(start_y), color)
+		disp.scanlineFill(uint(start_x), TotalScreenWidth-1, uint(start_y), color)
 
 		// Scanlines (start_y+1) ... (end_y-1)
 		for y := start_y + 1; y < end_y; y++ {
-			scanlineFill(surface, scale, 0, TotalScreenWidth-1, uint(y), color)
-=======
-		disp.scanlineFill(uint(start_x), uint(end_x), uint(y), color);
-	} else {
-		// Top scanline (start_y)
-		disp.scanlineFill(uint(start_x), TotalScreenWidth-1, uint(start_y), color);
-		
-		// Scanlines (start_y+1) ... (end_y-1)
-		for y:=start_y+1 ; y<end_y ; y++ {
-			disp.scanlineFill(0, TotalScreenWidth-1, uint(y), color);
->>>>>>> e87b8156
+			disp.scanlineFill(0, TotalScreenWidth-1, uint(y), color)
 		}
 
 		// Bottom scanline (end_y)
-<<<<<<< HEAD
-		scanlineFill(surface, scale, 0, uint(end_x), uint(end_y), color)
-=======
-		disp.scanlineFill(0, uint(end_x), uint(end_y), color);
->>>>>>> e87b8156
+		disp.scanlineFill(0, uint(end_x), uint(end_y), color)
 	}
 }
 
@@ -591,43 +421,24 @@
 	}
 
 	// Note; If 'lastEvent_orNil' is nil, then 'event[numEvents]' is also nil. But this is OK.
-<<<<<<< HEAD
-
 	for i := 0; i < numEvents; i++ {
-		renderBorderBetweenTwoEvents(surface, scale, &events[i], &events[i+1])
-	}
-
-	updateBorder(surface.Surface, scale)
-}
-
-func (display *SDLScreen) render(screen, oldScreen_orNil *DisplayData) {
-=======
-	
-	for i:=0 ; i < numEvents ; i++ {
 		disp.renderBorderBetweenTwoEvents(&events[i], &events[i+1])
 	}
-	
-	disp.changedRegions.addBorder(/*scale*/1)
-}
-
-func (disp *UnscaledDisplay) render(screen, oldScreen_orNil *Screen) {
->>>>>>> e87b8156
+
+	disp.changedRegions.addBorder( /*scale*/ 1)
+}
+
+func (disp *UnscaledDisplay) render(screen, oldScreen_orNil *DisplayData) {
 	const X0 = ScreenBorderX
 	const Y0 = ScreenBorderY
 
 	var attr_x, attr_y uint
 	for attr_y = 0; attr_y < ScreenHeight_Attr; attr_y++ {
 		srcBaseAddr_y := (0x800*(attr_y>>3) + ScreenWidth_Attr*(attr_y&7))
-		dst_Y0        := Y0+8*attr_y
-		
+		dst_Y0 := Y0 + 8*attr_y
+
 		for attr_x = 0; attr_x < ScreenWidth_Attr; attr_x++ {
-<<<<<<< HEAD
-			attr_ofs := (0x20 * attr_y) + attr_x
-
-=======
-			attr_ofs := (ScreenWidth_Attr*attr_y)+attr_x
-			
->>>>>>> e87b8156
+			attr_ofs := (ScreenWidth_Attr * attr_y) + attr_x
 			ink_paper := screen.attr[attr_ofs]
 
 			changed_attr := false
@@ -638,178 +449,46 @@
 			} else {
 				changed_attr = true
 			}
-<<<<<<< HEAD
-
-			srcBaseAddr := (0x800*(attr_y>>3) + 0x20*(attr_y&7)) + attr_x
 
 			dst_X0 := X0 + 8*attr_x
-			dst_Y0 := Y0 + 8*attr_y
-
-			var y uint = 0
-			var y100 uint = 0
-			for y < 8 {
-				var value byte = screen.bitmap[srcBaseAddr+y100]
-
-				if !changed_attr && (value == oldScreen_orNil.bitmap[srcBaseAddr+y100]) {
-					y += 1
-					y100 += 0x100
-					continue
-				}
-
-				for x := 7; x >= 0; x-- {
-					color := ink_paper[value&1]
-					display.ScreenSurface.setPixel(dst_X0+uint(x), dst_Y0+y, color)
-					value = value >> 1
-				}
-
-				y += 1
-				y100 += 0x100
-			}
-		}
-	}
-
-	screenSurface := display.ScreenSurface.Surface
-	screenSurface.UpdateRect(X0, Y0, ScreenWidth, ScreenHeight)
-
-	renderBorder(screenSurface, /*scale*/ 1, screen, oldScreen_orNil)
-
-	if screen.borderEvents != nil {
-		renderBorderEvents(display.ScreenSurface, /*scale*/ 1, screen.borderEvents)
-	}
-}
-
-type SDLScreen2x struct {
-	// Channel for receiving screen data from the emulation
-	// goroutine
-	displayDataCh chan *DisplayData
-
-	// The whole screen, borders included
-	ScreenSurface SDLSurface
-}
-
-func NewSDLScreen2x(app *Application, screenSurface *sdl.Surface) *SDLScreen2x {
-	SDL_screen := &SDLScreen2x{make(chan *DisplayData), SDLSurface{screenSurface}}
-
-	go screenRenderLoop(app.NewEventLoop(), SDL_screen.displayDataCh, SDL_screen)
-
-	return SDL_screen
-}
-
-// Implement DisplayChannel
-func (display *SDLScreen2x) getDisplayDataCh() chan *DisplayData {
-	return display.displayDataCh
-}
-
-func (display *SDLScreen2x) render(screen, oldScreen_orNil *DisplayData) {
-	const X0 = ScreenBorderX
-	const Y0 = ScreenBorderY
-
-	var attr_x, attr_y uint
-	for attr_y = 0; attr_y < ScreenHeight_Attr; attr_y++ {
-		for attr_x = 0; attr_x < ScreenWidth_Attr; attr_x++ {
-			attr_ofs := (0x20 * attr_y) + attr_x
-
-			ink_paper := screen.attr[attr_ofs]
-
-			changed_attr := false
-			if oldScreen_orNil != nil {
-				if !equals(oldScreen_orNil.attr[attr_ofs], ink_paper) {
-					changed_attr = true
-				}
-			} else {
-				changed_attr = true
-			}
-
-			srcBaseAddr := (0x800*(attr_y>>3) + 0x20*(attr_y&7)) + attr_x
-
-			dst_X0 := X0 + 8*attr_x
-			dst_Y0 := Y0 + 8*attr_y
-
-			var y uint = 0
-			var y100 uint = 0
-			for y < 8 {
-				var value byte = screen.bitmap[srcBaseAddr+y100]
-
-				if !changed_attr && (value == oldScreen_orNil.bitmap[srcBaseAddr+y100]) {
-					y += 1
-					y100 += 0x100
-					continue
-				}
-
-				for x := 7; x >= 0; x-- {
-					color := ink_paper[value&1]
-					display.setPixel_2x(dst_X0+uint(x), dst_Y0+y, color)
-					value = value >> 1
-				}
-
-				y += 1
-				y100 += 0x100
-			}
-		}
-	}
-
-	screenSurface := display.ScreenSurface.Surface
-	screenSurface.UpdateRect(2*X0, 2*Y0, 2*ScreenWidth, 2*ScreenHeight)
-
-	renderBorder(screenSurface, /*scale*/ 2, screen, oldScreen_orNil)
-
-	if screen.borderEvents != nil {
-		renderBorderEvents(display.ScreenSurface, /*scale*/ 2, screen.borderEvents)
-	}
-}
-
-func (display *SDLScreen2x) setPixel_2x(x, y uint, color RGBA) {
-	scaleX := x * 2
-	scaleY := y * 2
-
-	surface := display.ScreenSurface
-	surface.setPixel(scaleX, scaleY, color)
-	surface.setPixel(scaleX+1, scaleY+1, color)
-	surface.setPixel(scaleX, scaleY+1, color)
-	surface.setPixel(scaleX+1, scaleY, color)
-}
-=======
-			
-			dst_X0 := X0+8*attr_x
-			
+
 			changed_bitmap := false
+
 			if changed_attr || screen.dirty[attr_ofs] {
-				srcBaseAddr  := srcBaseAddr_y + attr_x
+				srcBaseAddr := srcBaseAddr_y + attr_x
 				single_color := (ink_paper[0] == ink_paper[1])
-				
-				var y      uint = 0
-				var y100   uint = 0
-				var dst_wy uint = TotalScreenWidth*(dst_Y0+y)
+
+				var y uint = 0
+				var y100 uint = 0
+				var dst_wy uint = TotalScreenWidth * (dst_Y0 + y)
 				for y < 8 {
-					var value byte = screen.bitmap[srcBaseAddr + y100];
-					
-					if changed_attr || ((value != oldScreen_orNil.bitmap[srcBaseAddr + y100] && !single_color)) {
+					var value byte = screen.bitmap[srcBaseAddr+y100]
+
+					if changed_attr || ((value != oldScreen_orNil.bitmap[srcBaseAddr+y100] && !single_color)) {
 						changed_bitmap = true
-						
+
 						for x := 7; x >= 0; x-- {
 							color := ink_paper[value&1]
 							disp.pixels[dst_wy+(dst_X0+uint(x))] = color
 							value = value >> 1
 						}
 					}
-					
-					y      += 1
-					y100   += 0x100
+
+					y += 1
+					y100 += 0x100
 					dst_wy += TotalScreenWidth
 				}
 			}
-			
+
 			if changed_attr || changed_bitmap {
 				disp.changedRegions.add(int(dst_X0), int(dst_Y0), 8, 8)
 			}
 		}
 	}
-	
+
 	if screen.borderEvents != nil {
 		disp.renderBorderEvents(screen.borderEvents)
 	} else {
 		disp.renderBorder(screen, oldScreen_orNil)
 	}
-}
-
->>>>>>> e87b8156
+}