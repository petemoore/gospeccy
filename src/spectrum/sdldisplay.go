--- conflicted
+++ resolved
@@ -26,12 +26,8 @@
 package spectrum
 
 import (
-<<<<<<< HEAD
-	"github.com/0xe2-0x9a-0x9b/Go-SDL"
-=======
 	"⚛sdl"
 	"time"
->>>>>>> 25a40ebf
 	"unsafe"
 )
 
