--- conflicted
+++ resolved
@@ -62,13 +62,8 @@
 	line     int
 }
 
-<<<<<<< HEAD
 type T struct {
 	T   *testing.T
-=======
-type Assertions struct {
-	T      *testing.T
->>>>>>> 7a1c2b73
 	Status byte
 	Dry    bool
 
