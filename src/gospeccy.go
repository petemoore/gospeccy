/*

Copyright (c) 2010 Andrea Fazzi

Permission is hereby granted, free of charge, to any person obtaining
a copy of this software and associated documentation files (the
"Software"), to deal in the Software without restriction, including
without limitation the rights to use, copy, modify, merge, publish,
distribute, sublicense, and/or sell copies of the Software, and to
permit persons to whom the Software is furnished to do so, subject to
the following conditions:

The above copyright notice and this permission notice shall be
included in all copies or substantial portions of the Software.

THE SOFTWARE IS PROVIDED "AS IS", WITHOUT WARRANTY OF ANY KIND,
EXPRESS OR IMPLIED, INCLUDING BUT NOT LIMITED TO THE WARRANTIES OF
MERCHANTABILITY, FITNESS FOR A PARTICULAR PURPOSE AND
NONINFRINGEMENT. IN NO EVENT SHALL THE AUTHORS OR COPYRIGHT HOLDERS BE
LIABLE FOR ANY CLAIM, DAMAGES OR OTHER LIABILITY, WHETHER IN AN ACTION
OF CONTRACT, TORT OR OTHERWISE, ARISING FROM, OUT OF OR IN CONNECTION
WITH THE SOFTWARE OR THE USE OR OTHER DEALINGS IN THE SOFTWARE.

*/

package main

import (
	"time"
	"spectrum"
	"spectrum/formats"
	"⚛sdl"
	"⚛sdl/ttf"
	"strings"
	"fmt"
	"flag"
	"os"
	"os/signal"
	"runtime"
	"clingon"
)

var (
	// The application instance
	app *spectrum.Application

	// The speccy instance
	speccy *spectrum.Spectrum48k

	// The CLI renderer
	cliRenderer *clingon.SDLRenderer

	// The CLI
	cli *clingon.Console

	// The font used by the CLI
	font *ttf.Font
	
	// The application renderer
	r renderer
)

type SDLSurfaceAccessor interface {
	UpdatedRectsCh() <-chan []sdl.Rect
	GetSurface() *sdl.Surface
}

type renderer struct {
	appSurface *sdl.Surface
	speccySurface, cliSurface SDLSurfaceAccessor
	width, height, half_height, cliY, t int
	toggling bool
}

func (r *renderer) render(speccyRects, cliRects []sdl.Rect) {
	if !r.toggling {
 		if cli.Paused {
			for _, rect := range speccyRects {
				r.appSurface.Blit(&rect, r.speccySurface.GetSurface(), &rect)
				r.appSurface.UpdateRect(int32(rect.X), int32(rect.Y), uint32(rect.W), uint32(rect.H))
			}
		} else {
			for _, rect := range speccyRects {
				x, y, w, h := rect.X, rect.Y - int16(r.cliY), rect.W, rect.H
				r.appSurface.Blit(&rect, r.speccySurface.GetSurface(), &rect)
				r.appSurface.Blit(&sdl.Rect{x, y + int16(r.cliY), 0, 0}, r.cliSurface.GetSurface(), &sdl.Rect{x, y, w, h})
			}
			for _, rect := range cliRects {
				x, y, w, h := rect.X, rect.Y + int16(r.cliY), rect.W, rect.H
				r.appSurface.Blit(&sdl.Rect{x, y, 0, 0}, r.speccySurface.GetSurface(), &sdl.Rect{x, y, w, h})
				r.appSurface.Blit(&sdl.Rect{rect.X, rect.Y + int16(r.cliY), 0, 0}, r.cliSurface.GetSurface(), &rect)
			}
			r.appSurface.Flip()
		}
	} else {
		if !cli.Paused {
			if r.cliY > r.half_height {
				r.cliY -= r.t*r.t/10
				r.t++
			}
			if r.cliY <= r.half_height {
				r.cliY = r.half_height
				r.t = 0
				r.toggling = false
			}
			r.appSurface.Blit(nil, r.speccySurface.GetSurface(), nil)
			r.appSurface.Blit(&sdl.Rect{0, int16(r.cliY), 0, 0}, r.cliSurface.GetSurface(), nil)
		} else {
			if r.cliY < r.height {
				r.cliY += r.t*r.t/10
				r.t++
			}
			if r.cliY >= r.height {
				r.t = 0
				r.cliY = r.height
				r.toggling = false
			}
			r.appSurface.Blit(nil, r.speccySurface.GetSurface(), nil)
			r.appSurface.Blit(&sdl.Rect{0, int16(r.cliY), 0, 0}, r.cliSurface.GetSurface(), nil)
		}

		r.appSurface.Flip()
	}
}

func toggleCLI() {
	cli.Paused = !cli.Paused
	r.toggling = true
}

// A Go routine for processing SDL events.
func sdlEventLoop(evtLoop *spectrum.EventLoop, speccy *spectrum.Spectrum48k, verboseKeyboard bool) {
	var (
		toUpper bool
		cliRects, speccyRects []sdl.Rect
	)

	ticker := time.NewTicker(1e9/int64(60))
	app = evtLoop.App()

	for {

		select {
		case <-evtLoop.Pause:
			evtLoop.Pause <- 0

		case <-evtLoop.Terminate:
			// Terminate this Go routine
			if app.Verbose {
				app.PrintfMsg("SDL event loop: exit")
			}
			evtLoop.Terminate <- 0
			return

		case event := <-sdl.Events:
			switch e := event.(type) {
			case sdl.QuitEvent:
				if app.Verbose {
					app.PrintfMsg("SDL quit -> request[exit the application]")
				}
				app.RequestExit()

			case sdl.KeyboardEvent:
				keyName := sdl.GetKeyName(sdl.Key(e.Keysym.Sym))

				if verboseKeyboard {
					app.PrintfMsg("\n")
					app.PrintfMsg("%v: %v", e.Keysym.Sym, ": ", keyName)

					app.PrintfMsg("%04x ", e.Type)

					for i := 0; i < len(e.Pad0); i++ {
						app.PrintfMsg("%02x ", e.Pad0[i])
					}
					app.PrintfMsg("\n")

					app.PrintfMsg("Type: %02x Which: %02x State: %02x Pad: %02x\n", e.Type, e.Which, e.State, e.Pad0[0])
					app.PrintfMsg("Scancode: %02x Sym: %08x Mod: %04x Unicode: %04x\n", e.Keysym.Scancode, e.Keysym.Sym, e.Keysym.Mod, e.Keysym.Unicode)
				}

				if (keyName == "escape") && (e.Type == sdl.KEYDOWN) {
					if app.Verbose {
						app.PrintfMsg("escape key -> request[exit the application]")
					}
					app.RequestExit()

				} else if (keyName == "f10") && (e.Type == sdl.KEYDOWN) {
					if app.Verbose {
						app.PrintfMsg("f10 key -> toggle console")
					}
					toggleCLI()
				} else if (keyName == "f9") && (e.Type == sdl.KEYDOWN) {

				} else {
					if !cli.Paused {
						if (keyName == "left shift") && (e.Type == sdl.KEYDOWN) {
							toUpper = true
						} else if (keyName == "up") && (e.Type == sdl.KEYDOWN) {
							cli.ReadlineCh() <- clingon.HISTORY_PREV
						} else if (keyName == "down") && (e.Type == sdl.KEYDOWN) {
							cli.ReadlineCh() <- clingon.HISTORY_NEXT
						} else if (keyName == "left") && (e.Type == sdl.KEYDOWN) {
							cli.ReadlineCh() <- clingon.CURSOR_LEFT
						} else if (keyName == "right") && (e.Type == sdl.KEYDOWN) {
							cli.ReadlineCh() <- clingon.CURSOR_RIGHT
						} else {
							unicode := e.Keysym.Unicode
							if unicode > 0 {
								if toUpper {
									cli.CharCh() <- uint16([]int(strings.ToUpper(string(unicode)))[0])
								} else {
									cli.CharCh() <- unicode
								}
							}
						}

					} else {
						sequence, haveMapping := spectrum.SDL_KeyMap[keyName]

						if haveMapping {
							switch e.Type {
							case sdl.KEYDOWN:
								// Normal order
								for i := 0; i < len(sequence); i++ {
									speccy.Keyboard.KeyDown(sequence[i])
								}
							case sdl.KEYUP:
								// Reverse order
								for i := len(sequence) - 1; i >= 0; i-- {
									speccy.Keyboard.KeyUp(sequence[i])
								}
							}
						}
					}
				}
			}

		case speccyRects = <-r.speccySurface.UpdatedRectsCh():
		case cliRects = <-r.cliSurface.UpdatedRectsCh():
		case <-ticker.C: r.render(speccyRects, cliRects)

		}

	}
}

type handler_SIGTERM struct {
	app *spectrum.Application
}

func (h *handler_SIGTERM) HandleSignal(s signal.Signal) {
	switch ss := s.(type) {
	case signal.UnixSignal:
		switch ss {
		case signal.SIGTERM, signal.SIGINT:
			if h.app.Verbose {
				h.app.PrintfMsg("%v", ss)
			}

			h.app.RequestExit()
		}
	}
}

func initApplication(verbose bool) {
	app = spectrum.NewApplication()
	app.Verbose = verbose
}


// Create new emulator core
func initEmulationCore(acceleratedLoad bool) (err os.Error) {
	speccy, err = spectrum.NewSpectrum48k(app, spectrum.SystemRomPath("48.rom"))
	if acceleratedLoad {
		speccy.TapeDrive().AcceleratedLoad = true
	}
	return
}

func initSDLSubSystems() os.Error {
	if sdl.Init(sdl.INIT_VIDEO|sdl.INIT_AUDIO) != 0 {
		return os.NewError( sdl.GetError())
	}

	if ttf.Init() != 0 {
		return os.NewError( sdl.GetError())
	}
	sdl.WM_SetCaption("GoSpeccy - ZX Spectrum Emulator", "")
	sdl.EnableUNICODE(1)
	return nil
}

func initDisplay(scale2x, fullscreen bool) {
	var sdlMode uint32
	if fullscreen {
		sdlMode = sdl.FULLSCREEN
		scale2x = true
		sdl.ShowCursor(sdl.DISABLE)
	} else {
		sdlMode = 0
	}

	if scale2x {
		r.width = spectrum.TotalScreenWidth*2
		r.height = spectrum.TotalScreenHeight*2
		r.half_height = spectrum.TotalScreenHeight

		sdlScreen := spectrum.NewSDLScreen2x(app)
		speccy.CommandChannel <- spectrum.Cmd_AddDisplay{sdlScreen}
		r.speccySurface = sdlScreen
		initFont(12)
	} else {
		r.width = spectrum.TotalScreenWidth
		r.height = spectrum.TotalScreenHeight
		r.half_height = r.height / 2

		sdlScreen := spectrum.NewSDLScreen(app)
		speccy.CommandChannel <- spectrum.Cmd_AddDisplay{sdlScreen}
		r.speccySurface = sdlScreen
		initFont(10)
	}

	r.cliY = r.height

	r.appSurface = sdl.SetVideoMode(r.width, r.height, 32, sdlMode)
}

func initFont(fontSize int) {
	font = ttf.OpenFont("font/VeraMono.ttf", fontSize)

	if font == nil {
		panic(sdl.GetError())
	}
}

func initCLI() {
	// Initialize CLI
	initInterpreter()

	cliRenderer = clingon.NewSDLRenderer(sdl.CreateRGBSurface(sdl.SRCALPHA, r.width, r.half_height, 32, 0, 0, 0, 0), font)
	cliRenderer.GetSurface().SetAlpha(sdl.SRCALPHA, 0xaa)
	
	cli = clingon.NewConsole(cliRenderer, &i)
	cli.SetPrompt("gospeccy> ")
	cli.Paused = true

	r.cliSurface = cliRenderer
}

func main() {
	// Use at least two OS threads. This helps to prevent sound
	// buffer underflows in case SDL rendering is consuming too
	// much CPU.
	if runtime.GOMAXPROCS(-1) < 2 {
		runtime.GOMAXPROCS(2)
	}

	// Handle options
	help := flag.Bool("help", false, "Show usage")
	scale2x := flag.Bool("2x", false, "2x display scaler")
	fullscreen := flag.Bool("fullscreen", false, "Fullscreen (enable 2x scaler by default)")
	fps := flag.Float("fps", spectrum.DefaultFPS, "Frames per second")
	sound := flag.Bool("sound", true, "Enable or disable sound")
	acceleratedLoad := flag.Bool("accelerated-load", false, "Enable or disable accelerated tapes loading")
	verbose := flag.Bool("verbose", false, "Enable debugging messages")
	verboseKeyboard := flag.Bool("verbose-keyboard", false, "Enable debugging messages (keyboard events)")
	
	{
		flag.Usage = func() {
			fmt.Fprintf(os.Stderr, "GoSpeccy - A ZX Spectrum 48k Emulator written in Go\n\n")
			fmt.Fprintf(os.Stderr, "Usage:\n\n")
			fmt.Fprintf(os.Stderr, "\tgospeccy [options] [image.sna]\n\n")
			fmt.Fprintf(os.Stderr, "Options are:\n\n")
			flag.PrintDefaults()
		}

		flag.Parse()

		if *help == true {
			flag.Usage()
			return
		}
	}

	initApplication(*verbose)

	// Install SIGTERM handler
	{
		handler := handler_SIGTERM{app}
		spectrum.InstallSignalHandler(&handler)
	}

	if err := initEmulationCore(*acceleratedLoad); err != nil {
		app.PrintfMsg("%s", err)
		app.RequestExit()
		goto quit
	}


	// SDL subsystems init	
	if err := initSDLSubSystems(); err != nil {
		app.PrintfMsg("%s", err)
		app.RequestExit()
		goto quit
	}

	{
		n := make(chan uint)

		// Setup the display

		speccy.CommandChannel <- spectrum.Cmd_GetNumDisplayReceivers{n}
		if <-n == 0 {
			initDisplay(*scale2x, *fullscreen)
		}

		// Run startup scripts. The startup scripts may create a display/audio receiver.
		{
			initCLI()

			if app.TerminationInProgress() || closed(app.HasTerminated) {
				goto quit
			}
		}


		// Setup the audio
		speccy.CommandChannel <- spectrum.Cmd_GetNumAudioReceivers{n}
		if *sound && (<-n == 0) {
			audio, err := spectrum.NewSDLAudio(app)
			if err == nil {
				speccy.CommandChannel <- spectrum.Cmd_AddAudioReceiver{audio}
			} else {
				app.PrintfMsg("%s", err)
			}
		}

		close(n)
	}

	// Start the SDL event loop
	go sdlEventLoop(app.NewEventLoop(), speccy, *verboseKeyboard)

	// Begin speccy emulation
	go speccy.EmulatorLoop()

	// Set the FPS
	speccy.CommandChannel <- spectrum.Cmd_SetFPS{*fps}

	// Process command line argument. Load the given program (if any)
	if flag.Arg(0) != "" {
		file := flag.Arg(0)

		path := spectrum.ProgramPath(file)

		program, err := formats.ReadProgram(path)
		if err != nil {
			app.PrintfMsg("%s", err)
			app.RequestExit()
			goto quit
		}
<<<<<<< HEAD

=======
>>>>>>> 03240c5b
		if _, isTAP := program.(*formats.TAP); isTAP {
			romLoaded := make(chan bool, 1)
			speccy.CommandChannel <- spectrum.Cmd_Reset{romLoaded}
			<-romLoaded
		}

		errChan := make(chan os.Error)
		speccy.CommandChannel <- spectrum.Cmd_Load{file, program, errChan}
		err = <-errChan
		if err != nil {
			app.PrintfMsg("%s", err)
			app.RequestExit()
			goto quit
		}
	}

	// Drain systemROMLoaded channel
	<-speccy.ROMLoaded()

quit:
	<-app.HasTerminated
	sdl.Quit()
}<|MERGE_RESOLUTION|>--- conflicted
+++ resolved
@@ -459,10 +459,6 @@
 			app.RequestExit()
 			goto quit
 		}
-<<<<<<< HEAD
-
-=======
->>>>>>> 03240c5b
 		if _, isTAP := program.(*formats.TAP); isTAP {
 			romLoaded := make(chan bool, 1)
 			speccy.CommandChannel <- spectrum.Cmd_Reset{romLoaded}
