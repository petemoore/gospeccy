--- conflicted
+++ resolved
@@ -66,15 +66,8 @@
 type SDLRenderer struct {
 	app                                           *spectrum.Application
 	consoleX, consoleY                            int16
-<<<<<<< HEAD
 	consoleW, consoleH, consoleH_2, width, height int
 	appSurface, speccySurface, cliSurface         SDLSurfaceAccessor
-=======
-	consoleW, consoleH, consoleH_2, width, height uint16
-	appSurface                                    *sdl.Surface
-	speccySurface, cliSurface                     SDLSurfaceAccessor
-	fps                                           float32
->>>>>>> 8b6276a2
 	toggling                                      bool
 	appSurfaceCh, cliSurfaceCh, speccySurfaceCh   chan *newSurface
 	evtLoop                                       *spectrum.EventLoop
