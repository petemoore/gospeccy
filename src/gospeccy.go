--- conflicted
+++ resolved
@@ -28,20 +28,14 @@
 import (
 	"github.com/0xe2-0x9a-0x9b/Go-SDL"
 	"spectrum"
-<<<<<<< HEAD
-=======
 	"⚛sdl"
->>>>>>> aa0de9d1
 	"fmt"
 	"flag"
 	"os"
 	"time"
-<<<<<<< HEAD
 	"path"
-=======
 	"io/ioutil"
 	"os/signal"
->>>>>>> aa0de9d1
 )
 
 const defaultUserDir = ".gospeccy"
